# -*- coding: utf-8 -*-

from __future__ import annotations

import sys
from typing import TYPE_CHECKING

import numpy as np
from guidata.configtools import get_icon
from guidata.dataset import update_dataset
from guidata.utils.misc import assert_interfaces_valid
from qtpy import QtCore as QC
from qwt import QwtPlotCurve

from plotpy.config import CONF, _
from plotpy.coords import canvas_to_axes
from plotpy.interfaces import (
    IBasePlotItem,
    ICurveItemType,
    ISerializableType,
    ITrackableItemType,
)
from plotpy.styles.base import SymbolParam
from plotpy.styles.curve import CurveParam

if TYPE_CHECKING:  # pragma: no cover
    import guidata.dataset.io

    from plotpy.interfaces import IItemType
    from plotpy.styles.base import ItemParameters


SELECTED_SYMBOL_PARAM = SymbolParam()
SELECTED_SYMBOL_PARAM.read_config(CONF, "plot", "selected_curve_symbol")
SELECTED_SYMBOL = SELECTED_SYMBOL_PARAM.build_symbol()


def seg_dist(P: QC.QPointF, P0: QC.QPointF, P1: QC.QPointF) -> float:
    """Compute distance between point P and segment (P0, P1)

    Args:
        P: QPointF instance
        P0: QPointF instance
        P1: QPointF instance

    Returns:
        Distance between point P and segment (P0, P1)

    .. note::

        If P orthogonal projection on (P0, P1) is outside segment bounds, return
        either distance to P0 or to P1 (the closest one)
    """
    u = QC.QLineF(P0, P).length()
    if P0 == P1:
        return u
    else:
        angle = QC.QLineF(P0, P).angleTo(QC.QLineF(P0, P1)) * np.pi / 180
        projection = u * np.cos(angle)
        if projection > QC.QLineF(P0, P1).length():
            return QC.QLineF(P1, P).length()
        elif projection < 0:
            return QC.QLineF(P0, P).length()
        else:
            return abs(u * np.sin(angle))


def seg_dist_v(
    P: tuple[float, float], X0: float, Y0: float, X1: float, Y1: float
) -> tuple[int, float]:
    """Compute distance between point P and segment (X0, Y0), (X1, Y1)

    Args:
        P: Point
        X0: X coordinate of first point
        Y0: Y coordinate of first point
        X1: X coordinate of second point
        Y1: Y coordinate of second point

    Returns:
        tuple: Tuple with two elements: (index, distance)

    .. note::

        This is the vectorized version of ``seg_dist`` function
    """
    V = np.zeros((X0.shape[0], 2), float)
    PP = np.zeros((X0.shape[0], 2), float)
    PP[:, 0] = X0
    PP[:, 1] = Y0
    V[:, 0] = X1 - X0
    V[:, 1] = Y1 - Y0
    dP = np.array(P).reshape(1, 2) - PP
    norm2V = (V**2).sum(axis=1)
    nV = np.sqrt(norm2V).clip(1e-12)  # clip: avoid division by zero
    w2 = V / nV[:, np.newaxis]
    w = np.array([-w2[:, 1], w2[:, 0]]).T
    distances = np.fabs((dP * w).sum(axis=1))
    ix = distances.argmin()
    return ix, distances[ix]


class CurveItem(QwtPlotCurve):
    """Curve item

    Args:
        curveparam: Curve parameters
    """

    __implements__ = (IBasePlotItem, ISerializableType)

    _readonly = False
    _private = False

    def __init__(self, curveparam: CurveParam | None = None) -> None:
        super().__init__()
        if curveparam is None:
            self.param = CurveParam(_("Curve"), icon="curve.png")
        else:
            self.param = curveparam
        self.selected = False
        self.immutable = True  # set to false to allow moving points around
        self._x = None
        self._y = None
        self.update_params()
        self.setIcon(get_icon("curve.png"))

    def _get_visible_axis_min(self, axis_id: int, axis_data: np.ndarray) -> float:
        """Return axis minimum excluding zero and negative values when
        corresponding plot axis scale is logarithmic

        Args:
            axis_id: Axis ID
            axis_data: Axis data

        Returns:
            Axis minimum
        """
        if self.plot().get_axis_scale(axis_id) == "log":
            if len(axis_data[axis_data > 0]) == 0:
                return 0
            else:
                return axis_data[axis_data > 0].min()
        else:
            return axis_data.min()

    def boundingRect(self) -> QC.QRectF:
        """Return the bounding rectangle of the data

        Returns:
            Bounding rectangle of the data
        """
        plot = self.plot()
        if plot is not None and "log" in (
            plot.get_axis_scale(self.xAxis()),
            plot.get_axis_scale(self.yAxis()),
        ):
            x, y = self._x, self._y
            xf, yf = x[np.isfinite(x)], y[np.isfinite(y)]
            xmin = self._get_visible_axis_min(self.xAxis(), xf)
            ymin = self._get_visible_axis_min(self.yAxis(), yf)
            return QC.QRectF(xmin, ymin, xf.max() - xmin, yf.max() - ymin)
        else:
            return QwtPlotCurve.boundingRect(self)

    def types(self) -> tuple[type[IItemType], ...]:
        """Returns a group or category for this item.
        This should be a tuple of class objects inheriting from IItemType

        Returns:
            tuple: Tuple of class objects inheriting from IItemType
        """
        return (ICurveItemType, ITrackableItemType, ISerializableType)

    def set_selectable(self, state: bool) -> None:
        """Set item selectable state

        Args:
            state: True if item is selectable, False otherwise
        """
        self._can_select = state

    def set_resizable(self, state: bool) -> None:
        """Set item resizable state
        (or any action triggered when moving an handle, e.g. rotation)

        Args:
            state: True if item is resizable, False otherwise
        """
        self._can_resize = state

    def set_movable(self, state: bool) -> None:
        """Set item movable state

        Args:
            state: True if item is movable, False otherwise
        """
        self._can_move = state

    def set_rotatable(self, state: bool) -> None:
        """Set item rotatable state

        Args:
            state: True if item is rotatable, False otherwise
        """
        self._can_rotate = state

    def can_select(self) -> bool:
        """
        Returns True if this item can be selected

        Returns:
            bool: True if item can be selected, False otherwise
        """
        return True

    def can_resize(self) -> bool:
        """
        Returns True if this item can be resized

        Returns:
            bool: True if item can be resized, False otherwise
        """
        return False

    def can_rotate(self) -> bool:
        """
        Returns True if this item can be rotated

        Returns:
            bool: True if item can be rotated, False otherwise
        """
        return False

    def can_move(self) -> bool:
        """
        Returns True if this item can be moved

        Returns:
            bool: True if item can be moved, False otherwise
        """
        return False

    def __reduce__(self) -> tuple[type, tuple, tuple]:
        """Return state information for pickling"""
        state = (self.param, self._x, self._y, self.z())
        res = (CurveItem, (), state)
        return res

    def __setstate__(self, state: tuple) -> None:
        """Restore state information for unpickling"""
        param, x, y, z = state
        self.param = param
        self.set_data(x, y)
        self.setZ(z)
        self.update_params()

    def serialize(
        self,
        writer: guidata.dataset.io.HDF5Writer
        | guidata.dataset.io.INIWriter
        | guidata.dataset.io.JSONWriter,
    ) -> None:
        """Serialize object to HDF5 writer

        Args:
            writer: HDF5, INI or JSON writer
        """
        writer.write(self._x, group_name="Xdata")
        writer.write(self._y, group_name="Ydata")
        writer.write(self.z(), group_name="z")
        self.param.update_param(self)
        writer.write(self.param, group_name="curveparam")

    def deserialize(
        self,
        reader: guidata.dataset.io.HDF5Reader
        | guidata.dataset.io.INIReader
        | guidata.dataset.io.JSONReader,
    ) -> None:
        """Deserialize object from HDF5 reader

        Args:
            reader: HDF5, INI or JSON reader
        """
        self.param = CurveParam(_("Curve"), icon="curve.png")
        reader.read("curveparam", instance=self.param)
        x = reader.read(group_name="Xdata", func=reader.read_array)
        y = reader.read(group_name="Ydata", func=reader.read_array)
        self.set_data(x, y)
        self.setZ(reader.read("z"))
        self.update_params()

    def set_readonly(self, state: bool) -> None:
        """Set object readonly state

        Args:
            state: True if object is readonly, False otherwise
        """
        self._readonly = state

    def is_readonly(self) -> bool:
        """Return object readonly state

        Returns:
            bool: True if object is readonly, False otherwise
        """
        return self._readonly

    def set_private(self, state: bool) -> None:
        """Set object as private

        Args:
            state: True if object is private, False otherwise
        """
        self._private = state

    def is_private(self) -> bool:
        """Return True if object is private

        Returns:
            bool: True if object is private, False otherwise
        """
        return self._private

    def invalidate_plot(self) -> None:
        """Invalidate the plot to force a redraw"""
        plot = self.plot()
        if plot is not None:
            plot.invalidate()

    def select(self) -> None:
        """Select the object and eventually change its appearance to highlight the
        fact that it's selected
        """
        self.selected = True
        plot = self.plot()
        if plot is not None:
            plot.blockSignals(True)
        self.setSymbol(SELECTED_SYMBOL)
        if plot is not None:
            plot.blockSignals(False)
        self.invalidate_plot()

    def unselect(self) -> None:
        """Unselect the object and eventually restore its original appearance to
        highlight the fact that it's not selected anymore
        """
        self.selected = False
        # Restoring initial curve parameters:
        self.param.update_item(self)
        self.invalidate_plot()

    def get_data(self) -> tuple[np.ndarray, np.ndarray]:
        """Return curve data x, y (NumPy arrays)

        Returns:
            tuple: Tuple with two elements: x and y NumPy arrays
        """
        assert isinstance(self._x, np.ndarray) and isinstance(self._y, np.ndarray)
        return self._x, self._y

    def update_data(self) -> None:
        """Update curve data with current arrays."""
        if isinstance(self._x, np.ndarray) and isinstance(self._y, np.ndarray):
            self._setData(self._x, self._y)

<<<<<<< HEAD
    def dsamp(self, data: np.ndarray) -> np.ndarray:
        """Downsample data

        Args:
            data: Data to downsample

        Returns:
            Downsampled data
        """
        if self.param.use_dsamp and self.param.dsamp_factor > 1:
            return data[:: self.param.dsamp_factor]
        return data

    def _setData(self, x: np.ndarray, y: np.ndarray):
=======
    def _setData(self, x: np.ndarray, y: np.ndarray) -> None:
>>>>>>> d8a9b652
        """Wrapper around QwtPlotCurve.setData() to handle downsampling"""
        return super().setData(self.dsamp(x), self.dsamp(y))

    def set_data(self, x: np.ndarray, y: np.ndarray) -> None:
        """Set curve data

        Args:
            x: X data
            y: Y data
            decimated_data: Set to True if CurveItem X and Y arrays are already set and
            this method is called to update decimated data (i.e. only update 1/N value
            with N set in CurveItem.param.decimation).
        """
        self._x = np.array(x, copy=False)
        self._y = np.array(y, copy=False)
        self._setData(self._x, self._y)

    def is_empty(self) -> bool:
        """Return True if the item is empty

        Returns:
            True if the item is empty, False otherwise
        """
        return self._x is None or self._y is None or self._y.size == 0

    def hit_test(self, pos: QC.QPointF) -> tuple[float, float, bool, None]:
        """Return a tuple (distance, attach point, inside, other_object)

        Args:
            pos: Position

        Returns:
            tuple: Tuple with four elements: (distance, attach point, inside,
             other_object).

        Description of the returned values:

        * distance: distance in pixels (canvas coordinates) to the closest
           attach point
        * attach point: handle of the attach point
        * inside: True if the mouse button has been clicked inside the object
        * other_object: if not None, reference of the object which will be
           considered as hit instead of self
        """
        if self.is_empty():
            return sys.maxsize, 0, False, None
        plot = self.plot()
        ax = self.xAxis()
        ay = self.yAxis()
        px = plot.invTransform(ax, pos.x())
        py = plot.invTransform(ay, pos.y())
        # On cherche les 4 points qui sont les plus proches en X et en Y
        # avant et après ie tels que p1x < x < p2x et p3y < y < p4y
        tmpx = self._x - px
        tmpy = self._y - py
        if np.count_nonzero(tmpx) != len(tmpx) or np.count_nonzero(tmpy) != len(tmpy):
            # Avoid dividing by zero warning when computing dx or dy
            return sys.maxsize, 0, False, None
        dx = 1 / tmpx
        dy = 1 / tmpy
        i0 = dx.argmin()
        i1 = dx.argmax()
        i2 = dy.argmin()
        i3 = dy.argmax()
        t = np.array((i0, i1, i2, i3))
        t2 = (t + 1).clip(0, self._x.shape[0] - 1)
        i, _d = seg_dist_v((px, py), self._x[t], self._y[t], self._x[t2], self._y[t2])
        i = t[i]
        # Recalcule la distance dans le répère du widget
        p0x = plot.transform(ax, self._x[i])
        p0y = plot.transform(ay, self._y[i])
        if i + 1 >= self._x.shape[0]:
            p1x = p0x
            p1y = p0y
        else:
            p1x = plot.transform(ax, self._x[i + 1])
            p1y = plot.transform(ay, self._y[i + 1])
        distance = seg_dist(QC.QPointF(pos), QC.QPointF(p0x, p0y), QC.QPointF(p1x, p1y))
        final_index = i // (int(not self.param.use_dsamp) or self.param.dsamp_factor)
        return distance, final_index, False, None

    def get_closest_coordinates(self, x: float, y: float) -> tuple[float, float]:
        """
        Get the closest coordinates to the given point

        Args:
            x: X coordinate
            y: Y coordinate

        Returns:
            tuple[float, float]: Closest coordinates
        """
        plot = self.plot()
        ax = self.xAxis()
        ay = self.yAxis()
        xc = plot.transform(ax, x)
        yc = plot.transform(ay, y)
        _distance, i, _inside, _other = self.hit_test(QC.QPointF(xc, yc))
        point = self.sample(i)
        return point.x(), point.y()

    def get_coordinates_label(self, x: float, y: float) -> str:
        """
        Get the coordinates label for the given coordinates

        Args:
            x: X coordinate
            y: Y coordinate

        Returns:
            str: Coordinates label
        """
        title = self.title().text()
        return f"{title}:<br>x = {x:g}<br>y = {y:g}"

    def get_closest_x(self, xc: float) -> tuple[float, float]:
        """
        Get the closest point to the given x coordinate

        Args:
            xc: X coordinate

        Returns:
            tuple[float, float]: Closest point coordinates
        """
        # We assume X is sorted, otherwise we'd need :
        # argmin(abs(x-xc))
        i = self._x.searchsorted(xc)
        if i > 0 and np.fabs(self._x[i - 1] - xc) < np.fabs(self._x[i] - xc):
            return self._x[i - 1], self._y[i - 1]
        return self._x[i], self._y[i]

    def move_local_point_to(
        self, handle: int, pos: QC.QPointF, ctrl: bool = None
    ) -> None:
        """Move a handle as returned by hit_test to the new position

        Args:
            handle: Handle
            pos: Position
            ctrl: True if <Ctrl> button is being pressed, False otherwise
        """
        if self.immutable:
            return
        if handle < 0 or handle > self._x.shape[0]:
            return
        x, y = canvas_to_axes(self, pos)
        self._x[handle] = x
        self._y[handle] = y
        self._setData(self._x, self._y)
        self.plot().replot()

    def move_local_shape(self, old_pos: QC.QPointF, new_pos: QC.QPointF) -> None:
        """Translate the shape such that old_pos becomes new_pos in canvas coordinates

        Args:
            old_pos: Old position
            new_pos: New position
        """
        nx, ny = canvas_to_axes(self, new_pos)
        ox, oy = canvas_to_axes(self, old_pos)
        self._x += nx - ox
        self._y += ny - oy
        self._setData(self._x, self._y)

    def move_with_selection(self, delta_x: float, delta_y: float) -> None:
        """Translate the item together with other selected items

        Args:
            delta_x: Translation in plot coordinates along x-axis
            delta_y: Translation in plot coordinates along y-axis
        """
        self._x += delta_x
        self._y += delta_y
        self._setData(self._x, self._y)

    def update_params(self):
        """Update item parameters (object properties) from datasets"""
        self.param.update_item(self)
        if self.selected:
            self.select()

    def update_item_parameters(self) -> None:
        """Update item parameters (dataset) from object properties"""
        self.param.update_param(self)

    def get_item_parameters(self, itemparams: ItemParameters) -> None:
        """
        Appends datasets to the list of DataSets describing the parameters
        used to customize apearance of this item

        Args:
            itemparams: Item parameters
        """
        itemparams.add("CurveParam", self, self.param)

    def set_item_parameters(self, itemparams: ItemParameters) -> None:
        """
        Change the appearance of this item according
        to the parameter set provided

        Args:
            itemparams: Item parameters
        """
        update_dataset(self.param, itemparams.get("CurveParam"), visible_only=True)
        self.update_params()


assert_interfaces_valid(CurveItem)<|MERGE_RESOLUTION|>--- conflicted
+++ resolved
@@ -365,7 +365,6 @@
         if isinstance(self._x, np.ndarray) and isinstance(self._y, np.ndarray):
             self._setData(self._x, self._y)
 
-<<<<<<< HEAD
     def dsamp(self, data: np.ndarray) -> np.ndarray:
         """Downsample data
 
@@ -379,10 +378,7 @@
             return data[:: self.param.dsamp_factor]
         return data
 
-    def _setData(self, x: np.ndarray, y: np.ndarray):
-=======
     def _setData(self, x: np.ndarray, y: np.ndarray) -> None:
->>>>>>> d8a9b652
         """Wrapper around QwtPlotCurve.setData() to handle downsampling"""
         return super().setData(self.dsamp(x), self.dsamp(y))
 
