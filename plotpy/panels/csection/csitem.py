--- conflicted
+++ resolved
@@ -321,12 +321,9 @@
         sectx, secty = self.get_cross_section(obj)
         if secty.size == 0 or np.all(np.isnan(secty)):
             sectx, secty = np.array([]), np.array([])
-<<<<<<< HEAD
-=======
         elif self.param.curvestyle != "Steps" and sectx.size > 1:
             # Center the symbols at the middle of pixels:
             sectx[:-1] += np.mean(np.diff(sectx) / 2)
->>>>>>> 1ea6ed9c
         if self.orientation() == QC.Qt.Orientation.Vertical:
             self.process_curve_data(secty, sectx)
         else:
