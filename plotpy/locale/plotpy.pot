--- conflicted
+++ resolved
@@ -5,11 +5,7 @@
 msgid ""
 msgstr ""
 "Project-Id-Version: PACKAGE VERSION\n"
-<<<<<<< HEAD
-"POT-Creation-Date: 2023-12-13 13:54+0100\n"
-=======
 "POT-Creation-Date: 2024-02-01 16:50+0100\n"
->>>>>>> 1ea6ed9c
 "PO-Revision-Date: YEAR-MO-DA HO:MI+ZONE\n"
 "Last-Translator: FULL NAME <EMAIL@ADDRESS>\n"
 "Language-Team: LANGUAGE <LL@li.org>\n"
@@ -24,15 +20,9 @@
 msgid "Annotation"
 msgstr ""
 
-<<<<<<< HEAD
-#: plotpy\builder\curvemarker.py:246 plotpy\builder\curvemarker.py:385
-#: plotpy\builder\curvemarker.py:424 plotpy\builder\curvemarker.py:542
-#: plotpy\builder\curvemarker.py:600 plotpy\items\curve\base.py:118
-=======
 #: plotpy\builder\curvemarker.py:256 plotpy\builder\curvemarker.py:405
 #: plotpy\builder\curvemarker.py:446 plotpy\builder\curvemarker.py:568
 #: plotpy\builder\curvemarker.py:628 plotpy\items\curve\base.py:118
->>>>>>> 1ea6ed9c
 #: plotpy\items\curve\base.py:286 plotpy\items\curve\errorbar.py:106
 #: plotpy\items\histogram.py:82 plotpy\panels\contrastadjustment.py:69
 #: plotpy\panels\csection\csplot.py:61
@@ -58,11 +48,7 @@
 #: plotpy\builder\image.py:373 plotpy\builder\image.py:472
 #: plotpy\builder\image.py:537 plotpy\builder\image.py:597
 #: plotpy\builder\image.py:686 plotpy\builder\image.py:762
-<<<<<<< HEAD
-#: plotpy\items\image\base.py:1183 plotpy\items\image\image_items.py:90
-=======
 #: plotpy\items\image\base.py:1188 plotpy\items\image\image_items.py:90
->>>>>>> 1ea6ed9c
 #: plotpy\items\image\image_items.py:512 plotpy\items\image\image_items.py:755
 #: plotpy\items\image\masked.py:433 plotpy\items\image\masked.py:603
 #: plotpy\items\image\misc.py:217 plotpy\items\image\transform.py:74
@@ -220,21 +206,6 @@
 msgid "Contour"
 msgstr ""
 
-<<<<<<< HEAD
-#: plotpy\items\image\base.py:1048
-msgid "surface = %s"
-msgstr ""
-
-#: plotpy\items\image\base.py:1052
-msgid "sum = %s"
-msgstr ""
-
-#: plotpy\items\image\base.py:1065
-msgid "density = %s"
-msgstr ""
-
-#: plotpy\items\image\base.py:1067
-=======
 #: plotpy\items\image\base.py:1053
 msgid "surface = %s"
 msgstr ""
@@ -248,7 +219,6 @@
 msgstr ""
 
 #: plotpy\items\image\base.py:1072
->>>>>>> 1ea6ed9c
 msgid "density not computed : surface is null !"
 msgstr ""
 
@@ -960,13 +930,8 @@
 msgid "Global alpha value"
 msgstr ""
 
-<<<<<<< HEAD
-#: plotpy\styles\image.py:53 plotpy\styles\image.py:135
-#: plotpy\tools\image.py:348
-=======
 #: plotpy\styles\image.py:56 plotpy\styles\image.py:138
 #: plotpy\tools\image.py:453
->>>>>>> 1ea6ed9c
 msgid "Colormap"
 msgstr ""
 
@@ -1084,13 +1049,8 @@
 msgid "y|max"
 msgstr ""
 
-<<<<<<< HEAD
-#: plotpy\styles\image.py:337 plotpy\styles\image.py:342
-#: plotpy\tools\image.py:429
-=======
 #: plotpy\styles\image.py:340 plotpy\styles\image.py:345
 #: plotpy\tools\image.py:559
->>>>>>> 1ea6ed9c
 msgid "Mask"
 msgstr ""
 
@@ -1098,11 +1058,7 @@
 msgid "Filling value"
 msgstr ""
 
-<<<<<<< HEAD
-#: plotpy\styles\image.py:339 plotpy\tools\image.py:469
-=======
 #: plotpy\styles\image.py:342 plotpy\tools\image.py:603
->>>>>>> 1ea6ed9c
 msgid "Show image mask"
 msgstr ""
 
@@ -1598,142 +1554,6 @@
 msgid "Cross cursor"
 msgstr ""
 
-<<<<<<< HEAD
-#: plotpy\tools\curve.py:21
-msgid "Signal statistics"
-msgstr ""
-
-#: plotpy\tools\curve.py:123
-msgid "Antialiasing (curves)"
-msgstr ""
-
-#: plotpy\tools\curve.py:141
-msgid "Point selection"
-msgstr ""
-
-#: plotpy\tools\curve.py:284 plotpy\tools\curve.py:296
-msgid "Export"
-msgstr ""
-
-#: plotpy\tools\curve.py:288
-msgid "Text file"
-msgstr ""
-
-#: plotpy\tools\curve.py:297
-msgid "Unable to export item data."
-msgstr ""
-
-#: plotpy\tools\curve.py:299
-msgid "Error message:"
-msgstr ""
-
-#: plotpy\tools\image.py:101 plotpy\tools\image.py:103
-msgid "No available data"
-msgstr ""
-
-#: plotpy\tools\image.py:113 plotpy\tools\image.py:176
-msgid "Image statistics"
-msgstr ""
-
-#: plotpy\tools\image.py:225
-msgid "Reverse Y axis"
-msgstr ""
-
-#: plotpy\tools\image.py:242
-msgid "Lock aspect ratio"
-msgstr ""
-
-#: plotpy\tools\image.py:243
-msgid "Current value"
-msgstr ""
-
-#: plotpy\tools\image.py:244
-msgid "Lock value"
-msgstr ""
-
-#: plotpy\tools\image.py:251 plotpy\tools\image.py:256
-msgid "Aspect ratio"
-msgstr ""
-
-#: plotpy\tools\image.py:259 plotpy\tools\image.py:682
-#: plotpy\tools\image.py:709
-msgid "Lock"
-msgstr ""
-
-#: plotpy\tools\image.py:262
-msgid "1:1"
-msgstr ""
-
-#: plotpy\tools\image.py:265
-msgid "Edit..."
-msgstr ""
-
-#: plotpy\tools\image.py:325
-msgid "Contrast adjustment"
-msgstr ""
-
-#: plotpy\tools\image.py:349
-msgid "Select colormap for active image"
-msgstr ""
-
-#: plotpy\tools\image.py:431
-msgid "Manage image masking areas"
-msgstr ""
-
-#: plotpy\tools\image.py:442
-msgid "Mask rectangular area (inside)"
-msgstr ""
-
-#: plotpy\tools\image.py:449
-msgid "Mask rectangular area (outside)"
-msgstr ""
-
-#: plotpy\tools\image.py:456
-msgid "Mask circular area (inside)"
-msgstr ""
-
-#: plotpy\tools\image.py:463
-msgid "Mask circular area (outside)"
-msgstr ""
-
-#: plotpy\tools\image.py:472
-msgid "Show masking shapes"
-msgstr ""
-
-#: plotpy\tools\image.py:476
-msgid "Apply mask"
-msgstr ""
-
-#: plotpy\tools\image.py:479 plotpy\tools\image.py:666
-msgid "Clear mask"
-msgstr ""
-
-#: plotpy\tools\image.py:482 plotpy\tools\image.py:552
-msgid "Remove all masking shapes"
-msgstr ""
-
-#: plotpy\tools\image.py:548
-msgid "Do you really want to remove all masking shapes?"
-msgstr ""
-
-#: plotpy\tools\image.py:663
-msgid "Do you really want to clear the mask?"
-msgstr ""
-
-#: plotpy\tools\image.py:715
-msgid "Unlock"
-msgstr ""
-
-#: plotpy\tools\image.py:734
-msgid "Open image"
-msgstr ""
-
-#: plotpy\tools\image.py:741
-msgid "Rotation Center"
-msgstr ""
-
-#: plotpy\tools\image.py:853
-=======
 #: plotpy\tools\curve.py:50
 msgid "Signal statistics"
 msgstr ""
@@ -1912,7 +1732,6 @@
 msgstr ""
 
 #: plotpy\tools\image.py:1080
->>>>>>> 1ea6ed9c
 msgid "Rotate and crop"
 msgstr ""
 
@@ -2034,10 +1853,6 @@
 "  - <u>right-click + mouse move</u>: zoom"
 msgstr ""
 
-#: plotpy\tools\misc.py:246
-msgid "Information on PlotPy:"
-msgstr ""
-
 #: plotpy\tools\misc.py:256 plotpy\widgets\about.py:64
 msgid "About"
 msgstr ""
