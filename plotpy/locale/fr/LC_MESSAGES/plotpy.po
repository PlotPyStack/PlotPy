# -*- coding: utf-8 -*-
# guidata module translation file
# Copyright (C) 2009 CEA
# Pierre Raybaut <pierre.raybaut@cea.fr>, 2009.
#
msgid ""
msgstr ""
"Project-Id-Version: \n"
<<<<<<< HEAD
"POT-Creation-Date: 2023-12-13 13:54+0100\n"
=======
"POT-Creation-Date: 2024-02-01 16:50+0100\n"
>>>>>>> 1ea6ed9c
"PO-Revision-Date: 2019-02-20 14:42+0100\n"
"Last-Translator: \n"
"Language-Team: \n"
"Language: fr\n"
"MIME-Version: 1.0\n"
"Content-Type: text/plain; charset=UTF-8\n"
"Content-Transfer-Encoding: 8bit\n"
"Generated-By: pygettext.py 1.5\n"
"X-Generator: Poedit 2.2.1\n"
"X-Poedit-Basepath: ../../..\n"
"X-Poedit-SearchPath-0: .\n"
"X-Poedit-SearchPathExcluded-0: ../tests\n"

#: plotpy\builder\annotation.py:53 plotpy\items\annotation.py:74
#: plotpy\items\annotation.py:130
msgid "Annotation"
msgstr "Annotation"

<<<<<<< HEAD
#: plotpy\builder\curvemarker.py:246 plotpy\builder\curvemarker.py:385
#: plotpy\builder\curvemarker.py:424 plotpy\builder\curvemarker.py:542
#: plotpy\builder\curvemarker.py:600 plotpy\items\curve\base.py:118
=======
#: plotpy\builder\curvemarker.py:256 plotpy\builder\curvemarker.py:405
#: plotpy\builder\curvemarker.py:446 plotpy\builder\curvemarker.py:568
#: plotpy\builder\curvemarker.py:628 plotpy\items\curve\base.py:118
>>>>>>> 1ea6ed9c
#: plotpy\items\curve\base.py:286 plotpy\items\curve\errorbar.py:106
#: plotpy\items\histogram.py:82 plotpy\panels\contrastadjustment.py:69
#: plotpy\panels\csection\csplot.py:61
msgid "Curve"
msgstr "Courbe"

#: plotpy\builder\curvemarker.py:448 plotpy\builder\curvemarker.py:570
#: plotpy\items\curve\errorbar.py:65 plotpy\items\curve\errorbar.py:108
msgid "Error bars"
msgstr "Barres d'erreur"

#: plotpy\builder\curvemarker.py:626 plotpy\items\histogram.py:85
#: plotpy\panels\contrastadjustment.py:72 plotpy\styles\histogram.py:43
msgid "Histogram"
msgstr "Histogramme"

#: plotpy\builder\curvemarker.py:863 plotpy\items\shape\marker.py:69
#: plotpy\items\shape\marker.py:118
msgid "Marker"
msgstr "Marqueur"

#: plotpy\builder\image.py:82 plotpy\builder\image.py:221
#: plotpy\builder\image.py:373 plotpy\builder\image.py:472
#: plotpy\builder\image.py:537 plotpy\builder\image.py:597
#: plotpy\builder\image.py:686 plotpy\builder\image.py:762
<<<<<<< HEAD
#: plotpy\items\image\base.py:1183 plotpy\items\image\image_items.py:90
=======
#: plotpy\items\image\base.py:1188 plotpy\items\image\image_items.py:90
>>>>>>> 1ea6ed9c
#: plotpy\items\image\image_items.py:512 plotpy\items\image\image_items.py:755
#: plotpy\items\image\masked.py:433 plotpy\items\image\masked.py:603
#: plotpy\items\image\misc.py:217 plotpy\items\image\transform.py:74
#: plotpy\styles\image.py:42 plotpy\styles\image.py:124
msgid "Image"
msgstr "Image"

#: plotpy\builder\image.py:815 plotpy\styles\image.py:390
msgid "Filter"
msgstr "Filtre"

#: plotpy\builder\image.py:887 plotpy\items\image\misc.py:241
msgid "2D Histogram"
msgstr "Histogramme 2D"

#: plotpy\builder\label.py:84 plotpy\items\annotation.py:177
#: plotpy\items\label.py:82 plotpy\items\label.py:130 plotpy\tools\label.py:13
#: plotpy\tools\label.py:80
msgid "Label"
msgstr "Étiquette"

#: plotpy\builder\label.py:125
msgid "Legend"
msgstr "Légende"

#: plotpy\builder\label.py:151 plotpy\styles\histogram.py:55
msgid "Computation"
msgstr "Calcul"

#: plotpy\builder\plot.py:362 plotpy\items\grid.py:43 plotpy\plot\base.py:408
#: plotpy\plot\base.py:461
msgid "Grid"
msgstr "Grille"

#: plotpy\config.py:27
msgid "#"
msgstr "n°"

#: plotpy\config.py:59
msgid "pixels"
msgstr "pixels"

#: plotpy\config.py:70
msgid "Intensity"
msgstr "Intensité"

#: plotpy\config.py:71
msgid "lsb"
msgstr "lsb"

#: plotpy\constants.py:54
msgid "Grid..."
msgstr "Grille..."

#: plotpy\constants.py:55
msgid "Axes style..."
msgstr "Style des axes..."

#: plotpy\constants.py:56 plotpy\panels\itemlist.py:89
msgid "Parameters..."
msgstr "Paramètres..."

#: plotpy\constants.py:114 plotpy\styles\base.py:135
msgid "None"
msgstr "Aucun"

#: plotpy\constants.py:115
msgid "Constant"
msgstr "Constante"

#: plotpy\constants.py:116
msgid "Linear"
msgstr "Linéaire"

#: plotpy\constants.py:117
msgid "Sigmoid"
msgstr "Sigmoïde"

#: plotpy\constants.py:118
msgid "Hyperbolic tangent"
msgstr "Tangente hyperbolique"

#: plotpy\io.py:157
msgid "All supported files"
msgstr "Tous les fichiers pris en charge"

#: plotpy\io.py:519
msgid "PNG files"
msgstr "Fichiers PNG"

#: plotpy\io.py:526
msgid "TIFF files"
msgstr "Fichiers TIFF"

#: plotpy\io.py:529
msgid "8-bit images"
msgstr "Images 8 bits"

#: plotpy\io.py:535
msgid "NumPy arrays"
msgstr "Tableaux NumPy"

#: plotpy\io.py:537
msgid "Text files"
msgstr "Fichiers textes"

#: plotpy\io.py:540
msgid "DICOM files"
msgstr "Fichiers DICOM"

#: plotpy\items\annotation.py:516
msgid "Position:"
msgstr "Position :"

#: plotpy\items\annotation.py:574 plotpy\items\annotation.py:632
#: plotpy\items\annotation.py:723 plotpy\items\annotation.py:835
#: plotpy\items\annotation.py:866
msgid "Center:"
msgstr "Centre :"

#: plotpy\items\annotation.py:575
msgid "Distance:"
msgstr "Distance :"

#: plotpy\items\annotation.py:633 plotpy\items\annotation.py:724
#: plotpy\items\annotation.py:836
msgid "Size:"
msgstr "Taille :"

#: plotpy\items\annotation.py:725 plotpy\items\annotation.py:837
msgid "Angle:"
msgstr "Angle :"

#: plotpy\items\annotation.py:867
msgid "Diameter:"
msgstr "Diamètre :"

#: plotpy\items\contour.py:39
msgid "Vertices"
msgstr "Sommets"

#: plotpy\items\contour.py:39
msgid "Vertices of the line"
msgstr "Sommets de la ligne"

#: plotpy\items\contour.py:40
msgid "Level"
msgstr "Niveau"

#: plotpy\items\contour.py:40
msgid "Level of the line"
msgstr "Niveau de la ligne"

#: plotpy\items\contour.py:187
msgid "Contour"
msgstr "Contour"

<<<<<<< HEAD
#: plotpy\items\image\base.py:1048
msgid "surface = %s"
msgstr "surface = %s"

#: plotpy\items\image\base.py:1052
msgid "sum = %s"
msgstr "somme = %s"

#: plotpy\items\image\base.py:1065
msgid "density = %s"
msgstr "densité = %s"

#: plotpy\items\image\base.py:1067
=======
#: plotpy\items\image\base.py:1053
msgid "surface = %s"
msgstr "surface = %s"

#: plotpy\items\image\base.py:1057
msgid "sum = %s"
msgstr "somme = %s"

#: plotpy\items\image\base.py:1070
msgid "density = %s"
msgstr "densité = %s"

#: plotpy\items\image\base.py:1072
>>>>>>> 1ea6ed9c
msgid "density not computed : surface is null !"
msgstr "densité non calculée : la surface est nulle !"

#: plotpy\items\image\misc.py:98
msgid "Quadrilaterals"
msgstr "Quadrilatères"

#: plotpy\items\image\misc.py:629
msgid "There is no supported image item in current plot."
msgstr "La figure ne contient aucun objet image pris en charge."

#: plotpy\items\polygon.py:77 plotpy\items\polygon.py:263
msgid "PolygonMap"
msgstr "Polygone"

#: plotpy\items\shape\axis.py:59 plotpy\items\shape\axis.py:108
#: plotpy\plot\base.py:1837 plotpy\tools\axes.py:95
msgid "Axes"
msgstr "Axes"

#: plotpy\items\shape\polygon.py:60 plotpy\items\shape\polygon.py:126
msgid "Shape"
msgstr "Forme"

#: plotpy\items\shape\range.py:48 plotpy\items\shape\range.py:102
msgid "Range"
msgstr "Intervalle"

#: plotpy\panels\contrastadjustment.py:380
#: plotpy\panels\contrastadjustment.py:505
msgid "Eliminate outliers"
msgstr "Éliminer les bords"

#: plotpy\panels\contrastadjustment.py:393
msgid "Contrast adjustment tool"
msgstr "Outil de réglage du contraste"

#: plotpy\panels\contrastadjustment.py:464
msgid "Minimum level"
msgstr "Niveau minimum"

#: plotpy\panels\contrastadjustment.py:467
msgid "Select minimum level on image"
msgstr "Sélectionne le niveau minimum de l'image"

#: plotpy\panels\contrastadjustment.py:473
msgid "Maximum level"
msgstr "Niveau maximum"

#: plotpy\panels\contrastadjustment.py:476
msgid "Select maximum level on image"
msgstr "Sélectionne le niveau maximum de l'image"

#: plotpy\panels\contrastadjustment.py:498
msgid "Full range"
msgstr "Pleine échelle"

#: plotpy\panels\contrastadjustment.py:501
msgid "Scale the image's display range according to data range"
msgstr "Adapte l'échelle d'affichage des niveaux de l'image aux données"

#: plotpy\panels\contrastadjustment.py:508
msgid ""
"Eliminate levels histogram outliers and scale the image's display range "
"accordingly"
msgstr ""
"Supprime les bords (pourcentage choisi) de l'histogramme des niveaux de "
"l'image, puis affiche l'image résultante"

#: plotpy\panels\csection\csitem.py:377 plotpy\panels\csection\csitem.py:409
#: plotpy\panels\csection\csplot.py:36 plotpy\tools\cross_section.py:16
msgid "Cross section"
msgstr "Profil rectiligne"

#: plotpy\panels\csection\csitem.py:391 plotpy\panels\csection\csitem.py:423
#: plotpy\tools\cross_section.py:90
msgid "Average cross section"
msgstr "Profil rectiligne moyen"

#: plotpy\panels\csection\csplot.py:22
msgid "LUT scale"
msgstr "Échelle LUT"

#: plotpy\panels\csection\csplot.py:37
msgid "Enable a marker"
msgstr "Activer un marqueur"

#: plotpy\panels\csection\csplot.py:430 plotpy\panels\csection\csplot.py:431
#: plotpy\tools\cross_section.py:105 plotpy\tools\cross_section.py:133
msgid "Oblique averaged cross section"
msgstr "Profil oblique moyen"

#: plotpy\panels\csection\csplot.py:432
msgid "Activate the oblique cross section tool"
msgstr "Activer l'outil de profil oblique moyen"

#: plotpy\panels\csection\cswidget.py:31
msgid "Cross section tool"
msgstr "Profils d'images"

#: plotpy\panels\csection\cswidget.py:135
msgid "Lock scales"
msgstr "Synchroniser les échelles"

#: plotpy\panels\csection\cswidget.py:138
msgid "Lock scales to main plot axes"
msgstr "Synchroniser les échelles à celles du canevas"

#: plotpy\panels\csection\cswidget.py:143
msgid "Auto-scale"
msgstr "Échelle automatique"

#: plotpy\panels\csection\cswidget.py:151
msgid "Refresh"
msgstr "Rafraîchir"

#: plotpy\panels\csection\cswidget.py:157
msgid "Auto-refresh"
msgstr "Rafraîchissement automatique"

#: plotpy\panels\csection\cswidget.py:314
msgid "Per image cross-section"
msgstr "Un profil par image"

#: plotpy\panels\csection\cswidget.py:317
msgid ""
"Enable the per-image cross-section mode, which works directly on image rows/"
"columns.\n"
"That is the fastest method to compute cross-section curves but it ignores "
"image transformations (e.g. rotation)"
msgstr ""
"Active l'affichage d'un profil par image : ce mode d'affichage extrait les "
"profils directement depuis les lignes ou les colonnes des images.\n"
"C'est la méthode la plus rapide, mais cela ne fonctionne pas sur des images "
"ayant subies une transformation (rotation, par exemple)."

#: plotpy\panels\csection\cswidget.py:327
msgid ""
"Apply LUT\n"
"(contrast settings)"
msgstr ""
"Appliquer la LUT\n"
"(réglages de contraste)"

#: plotpy\panels\csection\cswidget.py:330
msgid ""
"Apply LUT (Look-Up Table) contrast settings.\n"
"This is the easiest way to compare images which have slightly different "
"level ranges.\n"
"\n"
"Note: LUT is coded over 1024 levels (0...1023)"
msgstr ""
"Applique les réglages de contraste de la LUT (Look-Up Table).\n"
"C'est le moyen le plus facile pour comparer (en relatif) des images ayant "
"des dynamiques très différentes.\n"
"\n"
"Note : la LUT est codée sur 1024 niveaux (0...1023)"

#: plotpy\panels\itemlist.py:77
msgid "Move to back"
msgstr "Déplacer vers l'arrière-plan"

#: plotpy\panels\itemlist.py:83
msgid "Move to front"
msgstr "Déplacer vers le premier plan"

#: plotpy\panels\itemlist.py:94 plotpy\panels\itemlist.py:236
#: plotpy\tools\item.py:154 plotpy\tools\item.py:179
msgid "Remove"
msgstr "Supprimer"

#: plotpy\panels\itemlist.py:232 plotpy\tools\item.py:175
msgid "Do you really want to remove this item?"
msgstr "Souhaitez-vous vraiment supprimer cet objet ?"

#: plotpy\panels\itemlist.py:234 plotpy\tools\item.py:177
msgid "Do you really want to remove selected items?"
msgstr "Souhaitez-vous vraiment supprimer les objets sélectionnés ?"

#: plotpy\panels\itemlist.py:249 plotpy\tools\item.py:230
msgid "Item list"
msgstr "Liste des objets"

#: plotpy\plot\base.py:347 plotpy\styles\image.py:437 plotpy\styles\label.py:71
#: plotpy\styles\label.py:137
msgid "Left"
msgstr "Gauche"

#: plotpy\plot\base.py:348 plotpy\styles\image.py:438 plotpy\styles\label.py:72
#: plotpy\styles\label.py:138
msgid "Right"
msgstr "Droite"

#: plotpy\plot\base.py:349 plotpy\styles\image.py:440 plotpy\styles\label.py:74
#: plotpy\styles\label.py:140
msgid "Bottom"
msgstr "Bas"

#: plotpy\plot\base.py:350 plotpy\styles\image.py:439 plotpy\styles\label.py:73
#: plotpy\styles\label.py:139
msgid "Top"
msgstr "Haut"

#: plotpy\plot\base.py:1170
msgid "Unknown file extension"
msgstr "Extension de fichier inconnue"

#: plotpy\plot\base.py:1839
msgid "Axes associated to selected item"
msgstr "Axes associés à l'objet sélectionné"

#: plotpy\plot\base.py:1887 plotpy\styles\axes.py:81 plotpy\styles\axes.py:112
#: plotpy\styles\base.py:567 plotpy\styles\base.py:573
msgid "Y Axis"
msgstr "Ordonnées"

#: plotpy\plot\base.py:1889 plotpy\styles\axes.py:75 plotpy\styles\axes.py:108
#: plotpy\styles\base.py:566 plotpy\styles\base.py:572
msgid "X Axis"
msgstr "Abscisses"

#: plotpy\plot\interactive.py:70 plotpy\plot\plotwidget.py:359
#: plotpy\plot\plotwidget.py:928
msgid "Tools"
msgstr "Outils"

#: plotpy\plot\interactive.py:831
msgid ""
"Function 'savefig' currently supports the following formats:\n"
"%s"
msgstr ""
"La fonction 'savefig' prend actuellement en charge les formats suivants :\n"
"%s"

#: plotpy\styles\axes.py:21 plotpy\styles\curve.py:36
#: plotpy\styles\histogram.py:43 plotpy\styles\image.py:390
#: plotpy\styles\label.py:31 plotpy\styles\label.py:203
#: plotpy\styles\shape.py:113 plotpy\styles\shape.py:237
#: plotpy\tests\widgets\test_simple_dialog.py:25
#: plotpy\tests\widgets\test_simple_window.py:44
msgid "Title"
msgstr "Titre"

#: plotpy\styles\axes.py:22 plotpy\widgets\fit.py:125
msgid "Unit"
msgstr "Unité"

#: plotpy\styles\axes.py:23 plotpy\styles\base.py:421 plotpy\styles\base.py:469
#: plotpy\styles\errorbar.py:20
msgid "Color"
msgstr "Couleur"

#: plotpy\styles\axes.py:24
msgid "Title font"
msgstr "Police du titre"

#: plotpy\styles\axes.py:25
msgid "Values font"
msgstr "Police des valeurs"

#: plotpy\styles\axes.py:30
msgid "linear"
msgstr "linéaire"

#: plotpy\styles\axes.py:30 plotpy\styles\histogram.py:20
#: plotpy\styles\histogram.py:52
msgid "logarithmic"
msgstr "logarithmique"

#: plotpy\styles\axes.py:30 plotpy\tools\axes.py:18 plotpy\widgets\fit.py:124
msgid "Scale"
msgstr "Échelle"

#: plotpy\styles\axes.py:32
msgid "Lower axis limit"
msgstr "Borne inférieure de l'axe"

#: plotpy\styles\axes.py:33
msgid "Upper axis limit"
msgstr "Borne supérieure de l'axe"

#: plotpy\styles\axes.py:71
msgid "X-axis position"
msgstr "Position de l'axe des abscisses"

#: plotpy\styles\axes.py:72
msgid "bottom"
msgstr "bas"

#: plotpy\styles\axes.py:72
msgid "top"
msgstr "haut"

#: plotpy\styles\axes.py:77
msgid "Y-axis position"
msgstr "Position de l'axe des ordonnées"

#: plotpy\styles\axes.py:78
msgid "left"
msgstr "gauche"

#: plotpy\styles\axes.py:78
msgid "right"
msgstr "droite"

#: plotpy\styles\axes.py:109
msgid "Lower x-axis limit"
msgstr "Borne inférieure de l'axe des abscisses"

#: plotpy\styles\axes.py:110
msgid "Upper x-axis limit"
msgstr "Borne supérieure de l'axe des abscisses"

#: plotpy\styles\axes.py:113
msgid "Lower y-axis limit"
msgstr "Borne inférieure de l'axe des ordonnées"

#: plotpy\styles\axes.py:114
msgid "Upper y-axis limit"
msgstr "Borne supérieure de l'axe des ordonnées"

#: plotpy\styles\axes.py:116
msgid "Z Axis"
msgstr "Axe Z"

#: plotpy\styles\axes.py:117
msgid "Lower z-axis limit"
msgstr "Limite inférieure de l'axe z"

#: plotpy\styles\axes.py:118
msgid "Upper z-axis limit"
msgstr "Limite supérieure de l'axe z"

#: plotpy\styles\base.py:71
msgid "Solid line"
msgstr "Trait continu"

#: plotpy\styles\base.py:72
msgid "Dashed line"
msgstr "Tirets"

#: plotpy\styles\base.py:73
msgid "Dotted line"
msgstr "Pointillés"

#: plotpy\styles\base.py:74
msgid "Dash-dot line"
msgstr "Tirets-points"

#: plotpy\styles\base.py:75
msgid "Dash-dot-dot line"
msgstr "Tirets-points-points"

#: plotpy\styles\base.py:76
msgid "No line"
msgstr "Aucun trait"

#: plotpy\styles\base.py:79 plotpy\styles\base.py:138
msgid "Cross"
msgstr "Plus"

#: plotpy\styles\base.py:80 plotpy\tools\shape.py:311
msgid "Ellipse"
msgstr "Ellipse"

#: plotpy\styles\base.py:81
msgid "Star"
msgstr "Étoile"

#: plotpy\styles\base.py:82
msgid "X-Cross"
msgstr "Croix"

#: plotpy\styles\base.py:83
msgid "Square"
msgstr "Carré"

#: plotpy\styles\base.py:84
msgid "Diamond"
msgstr "Losange"

#: plotpy\styles\base.py:85 plotpy\styles\base.py:86 plotpy\styles\base.py:87
#: plotpy\styles\base.py:88
msgid "Triangle"
msgstr "Triangle"

#: plotpy\styles\base.py:89
msgid "Hexagon"
msgstr "Hexagone"

#: plotpy\styles\base.py:90
msgid "No symbol"
msgstr "Aucun symbole"

#: plotpy\styles\base.py:93
msgid "Lines"
msgstr "Lignes"

#: plotpy\styles\base.py:94
msgid "Sticks"
msgstr "Bâtonnets"

#: plotpy\styles\base.py:95 plotpy\widgets\fit.py:122
msgid "Steps"
msgstr "Pas"

#: plotpy\styles\base.py:96
msgid "Dots"
msgstr "Points"

#: plotpy\styles\base.py:97
msgid "No curve"
msgstr "Pas de courbe"

#: plotpy\styles\base.py:101
msgid "No brush pattern"
msgstr "Pas de motif de remplissage"

#: plotpy\styles\base.py:102
msgid "Uniform color"
msgstr "Couleur de remplissage uniforme"

#: plotpy\styles\base.py:103
msgid "Extremely dense brush pattern"
msgstr "Motif extrêmement dense"

#: plotpy\styles\base.py:104
msgid "Very dense brush pattern"
msgstr "Motif très dense"

#: plotpy\styles\base.py:105
msgid "Somewhat dense brush pattern"
msgstr "Motif quelque peu dense"

#: plotpy\styles\base.py:106
msgid "Half dense brush pattern"
msgstr "Motif de densité moyenne"

#: plotpy\styles\base.py:107
msgid "Somewhat sparse brush pattern"
msgstr "Motif quelque peu clairsemé"

#: plotpy\styles\base.py:108
msgid "Very sparse brush pattern"
msgstr "Motif très clairsemé"

#: plotpy\styles\base.py:109
msgid "Extremely sparse brush pattern"
msgstr "Motif extrêmement clairsemé"

#: plotpy\styles\base.py:110
msgid "Horizontal lines"
msgstr "Lignes horizontales"

#: plotpy\styles\base.py:111
msgid "Vertical lines"
msgstr "Lignes verticales"

#: plotpy\styles\base.py:112
msgid "Crossing horizontal and vertical lines"
msgstr "Lignes horizontales et verticales"

#: plotpy\styles\base.py:113
msgid "Backward diagonal lines"
msgstr "Lignes diagonales descendantes"

#: plotpy\styles\base.py:114
msgid "Forward diagonal lines"
msgstr "Lignes diagonales montantes"

#: plotpy\styles\base.py:115
msgid "Crossing diagonal lines"
msgstr "Lignes diagonales croisées"

#: plotpy\styles\base.py:136
msgid "Horizontal"
msgstr "Horizontal"

#: plotpy\styles\base.py:137
msgid "Vertical"
msgstr "Vertical"

#: plotpy\styles\base.py:311
msgid "Family"
msgstr "Famille"

#: plotpy\styles\base.py:312
msgid "Choose font"
msgstr "Choisir une police"

#: plotpy\styles\base.py:313
msgid "Size in point"
msgstr "Taille en point"

#: plotpy\styles\base.py:314
msgid "Bold"
msgstr "Gras"

#: plotpy\styles\base.py:315
msgid "Italic"
msgstr "Italique"

#: plotpy\styles\base.py:356 plotpy\styles\base.py:420
#: plotpy\styles\base.py:468
msgid "Style"
msgstr "Style"

#: plotpy\styles\base.py:357
msgid "Size"
msgstr "Taille"

#: plotpy\styles\base.py:358 plotpy\styles\label.py:50
msgid "Border"
msgstr "Bordure"

#: plotpy\styles\base.py:359 plotpy\styles\base.py:526
#: plotpy\styles\base.py:564 plotpy\styles\histogram.py:77
#: plotpy\styles\image.py:202 plotpy\styles\label.py:56
msgid "Background color"
msgstr "Couleur du fond"

#: plotpy\styles\base.py:360 plotpy\styles\base.py:527
msgid "Background alpha"
msgstr "Opacité du fond"

#: plotpy\styles\base.py:422 plotpy\styles\errorbar.py:24
#: plotpy\tests\widgets\test_simple_dialog.py:26
#: plotpy\tests\widgets\test_simple_window.py:47
msgid "Width"
msgstr "Largeur"

#: plotpy\styles\base.py:470 plotpy\styles\errorbar.py:22
msgid "Alpha"
msgstr "Alpha"

#: plotpy\styles\base.py:471
msgid "Angle"
msgstr "Angle"

#: plotpy\styles\base.py:472
msgid "sx"
msgstr "sx"

#: plotpy\styles\base.py:473
msgid "sy"
msgstr "sy"

#: plotpy\styles\base.py:524
msgid "Font"
msgstr "Police"

#: plotpy\styles\base.py:525 plotpy\styles\label.py:55
msgid "Text color"
msgstr "Couleur du texte"

#: plotpy\styles\base.py:565
msgid "Major grid"
msgstr "Quadrillage primaire"

#: plotpy\styles\base.py:568 plotpy\styles\base.py:574
#: plotpy\styles\curve.py:39 plotpy\styles\shape.py:45
#: plotpy\styles\shape.py:48 plotpy\styles\shape.py:116
#: plotpy\styles\shape.py:119 plotpy\styles\shape.py:189
#: plotpy\styles\shape.py:192 plotpy\styles\shape.py:309
#: plotpy\styles\shape.py:312
msgid "Line"
msgstr "Trait"

#: plotpy\styles\base.py:571
msgid "Minor grid"
msgstr "Quadrillage secondaire"

#: plotpy\styles\curve.py:40 plotpy\styles\label.py:45
#: plotpy\styles\shape.py:50 plotpy\styles\shape.py:53
#: plotpy\styles\shape.py:121 plotpy\styles\shape.py:124
#: plotpy\styles\shape.py:314 plotpy\styles\shape.py:317
#: plotpy\tests\unit\test_styles.py:25 plotpy\tests\unit\test_styles.py:35
#: plotpy\tests\unit\test_styles.py:43 plotpy\tests\unit\test_styles.py:45
#: plotpy\tests\unit\test_styles.py:55 plotpy\tests\unit\test_styles.py:58
msgid "Symbol"
msgstr "Symbole"

#: plotpy\styles\curve.py:41
msgid "Shadow"
msgstr "Ombre"

#: plotpy\styles\curve.py:42
msgid "Curve style"
msgstr "Style de courbe"

#: plotpy\styles\curve.py:43
msgid "Baseline"
msgstr "Ligne de base"

#: plotpy\styles\curve.py:45
msgid "Use downsampling"
msgstr "Utiliser le sous-échantillonnage"

#: plotpy\styles\curve.py:48
msgid "Downsampling factor"
msgstr "Facteur de sous-échantillonnage"

#: plotpy\styles\errorbar.py:11
msgid "Display"
msgstr "Affichage"

#: plotpy\styles\errorbar.py:13
msgid "error area (y)"
msgstr "zone d'erreur (y)"

#: plotpy\styles\errorbar.py:13
msgid "error bars with caps (x, y)"
msgstr "barres d'erreurs (x, y)"

#: plotpy\styles\errorbar.py:14
msgid ""
"Note: only y-axis error bars are shown in error area mode\n"
"(width and cap parameters will also be ignored)"
msgstr ""
"Note: seules les erreurs en y sont indiquées dans le mode zone d'erreur"

#: plotpy\styles\errorbar.py:22
msgid "Error bar transparency"
msgstr "Transparence de la barre d'erreur"

#: plotpy\styles\errorbar.py:25
msgid "Cap"
msgstr "Bordure"

#: plotpy\styles\errorbar.py:26
msgid "Visibility"
msgstr "Ordre"

#: plotpy\styles\errorbar.py:26
msgid "set to foreground"
msgstr "afficher en premier plan"

#: plotpy\styles\histogram.py:19
msgid "Bins"
msgstr "Classes"

#: plotpy\styles\histogram.py:19
msgid "Number of bins"
msgstr "Nombre de classes"

#: plotpy\styles\histogram.py:20
msgid "Y-axis scale"
msgstr "Échelle en y"

#: plotpy\styles\histogram.py:47
msgid "Number of bins along x-axis"
msgstr "Nombre de classes le long de l'axe des abscisses"

#: plotpy\styles\histogram.py:47
msgid "X-axis bins"
msgstr "Classes en x"

#: plotpy\styles\histogram.py:50
msgid "Number of bins along y-axis"
msgstr "Nombre de classes le long de l'axes des ordonnées"

#: plotpy\styles\histogram.py:50
msgid "Y-axis bins"
msgstr "Classes en y"

#: plotpy\styles\histogram.py:52
msgid "Z-axis scale"
msgstr "Échelle en z"

#: plotpy\styles\histogram.py:57
msgid "Bin count"
msgstr "Effectif total"

#: plotpy\styles\histogram.py:58
msgid "Maximum value"
msgstr "Valeur maximale"

#: plotpy\styles\histogram.py:59
msgid "Mininum value"
msgstr "Valeur minimale"

#: plotpy\styles\histogram.py:60
msgid "Sum"
msgstr "Addition"

#: plotpy\styles\histogram.py:61
msgid "Product"
msgstr "Produit"

#: plotpy\styles\histogram.py:62
msgid "Average"
msgstr "Moyenne"

#: plotpy\styles\histogram.py:65
msgid ""
"Bin count : counts the number of points per bin,\n"
"For max, min, sum, product, average, compute the function of a third "
"parameter (one by default)"
msgstr ""
"Nombre de classes : compte le nombre de points par classe,\n"
"Pour max, min, sum, product, average, calcule la fonction d'un troisième "
"paramètre (un par défaut)"

#: plotpy\styles\histogram.py:72
msgid "Automatic LUT range"
msgstr "Ajustement automatique de la LUT"

#: plotpy\styles\histogram.py:74
msgid "Automatically adapt color scale when panning, zooming"
msgstr "Ajuste automatiquement la palette de couleurs (déplacement, zoom)"

#: plotpy\styles\histogram.py:79
msgid "Background color when no data is present"
msgstr "Couleur de fond en l'absence de données"

#: plotpy\styles\image.py:42 plotpy\styles\image.py:124
#: plotpy\tests\widgets\test_simple_dialog.py:54
msgid "Image title"
msgstr "Titre de l'image"

#: plotpy\styles\image.py:46 plotpy\styles\image.py:128
msgid "Alpha function"
msgstr "Fonction alpha"

#: plotpy\styles\image.py:49 plotpy\styles\image.py:131
msgid "Alpha function applied to the Look-Up Table"
msgstr "Fonction alpha appliquée à la table de couleur (LUT)"

#: plotpy\styles\image.py:52 plotpy\styles\image.py:134
msgid "Global alpha"
msgstr "Alpha global"

#: plotpy\styles\image.py:52 plotpy\styles\image.py:134
msgid "Global alpha value"
msgstr "Valeur globale du canal alpha"

<<<<<<< HEAD
#: plotpy\styles\image.py:53 plotpy\styles\image.py:135
#: plotpy\tools\image.py:348
=======
#: plotpy\styles\image.py:56 plotpy\styles\image.py:138
#: plotpy\tools\image.py:453
>>>>>>> 1ea6ed9c
msgid "Colormap"
msgstr "Palette de couleurs"

#: plotpy\styles\image.py:60 plotpy\styles\image.py:142
msgid "Interpolation"
msgstr "Interpolation"

#: plotpy\styles\image.py:62
msgid "None (nearest pixel)"
msgstr "Néant (plus proche pixel)"

#: plotpy\styles\image.py:63
msgid "Linear interpolation"
msgstr "Interpolation linéaire"

#: plotpy\styles\image.py:64
msgid "2x2 antialiasing filter"
msgstr "Filtre anti-repliement 2x2"

#: plotpy\styles\image.py:65
msgid "3x3 antialiasing filter"
msgstr "Filtre anti-repliement 3x3"

#: plotpy\styles\image.py:66
msgid "5x5 antialiasing filter"
msgstr "Filtre anti-repliement 5x5"

#: plotpy\styles\image.py:69
msgid "Image interpolation type"
msgstr "Type d'interpolation"

#: plotpy\styles\image.py:72 plotpy\styles\image.py:76
msgid "Statistics string formatting"
msgstr "Formats d'affichage des statistiques"

#: plotpy\styles\image.py:73
msgid "X-Axis"
msgstr "Axe des X"

#: plotpy\styles\image.py:74
msgid "Y-Axis"
msgstr "Axe des Y"

#: plotpy\styles\image.py:75
msgid "Z-Axis"
msgstr "Axe des Z"

#: plotpy\styles\image.py:143
msgid "Flat"
msgstr "Plat"

#: plotpy\styles\image.py:143
msgid "Quadrangle interpolation"
msgstr "Interpolation linéaire"

#: plotpy\styles\image.py:145
msgid ""
"Image interpolation type, Flat mode use fixed u,v interpolation parameters"
msgstr ""
"Type d'interpolation d'image, le mode flat utilise des paramètres "
"d'interpolation u, v fixes"

#: plotpy\styles\image.py:152
msgid "Fixed U interpolation parameter"
msgstr "Paramètre d'interpolation U fixe"

#: plotpy\styles\image.py:156 plotpy\styles\image.py:163
msgid "For flat mode only"
msgstr "Paramètre d'interpolation U fixe"

#: plotpy\styles\image.py:159
msgid "Fixed V interpolation parameter"
msgstr "Paramètre d'interpolation V fixe"

#: plotpy\styles\image.py:165
msgid "Show grid"
msgstr "Afficher la grille"

#: plotpy\styles\image.py:166
msgid "Grid lines color"
msgstr "Couleur de la grille"

#: plotpy\styles\image.py:249 plotpy\styles\image.py:428
msgid "Lock position"
msgstr "Verrouiller la position"

#: plotpy\styles\image.py:250 plotpy\styles\image.py:429
#: plotpy\styles\label.py:60 plotpy\styles\label.py:131
#: plotpy\styles\label.py:152
msgid "Position"
msgstr "Position"

#: plotpy\styles\image.py:252 plotpy\styles\image.py:431
msgid "Locked images are not movable with the mouse"
msgstr "Les images verrouillées ne sont pas déplaçable à la souris"

#: plotpy\styles\image.py:254 plotpy\styles\image.py:257
msgid "Image placement along X-axis"
msgstr "Positionnement de l'image le long de l'axe des X"

#: plotpy\styles\image.py:255 plotpy\styles\image.py:392
msgid "x|min"
msgstr "x|min"

#: plotpy\styles\image.py:256 plotpy\styles\image.py:393
msgid "x|max"
msgstr "x|max"

#: plotpy\styles\image.py:258 plotpy\styles\image.py:261
msgid "Image placement along Y-axis"
msgstr "Positionnement de l'image le long de l'axe des Y"

#: plotpy\styles\image.py:259 plotpy\styles\image.py:394
msgid "y|min"
msgstr "y|min"

#: plotpy\styles\image.py:260 plotpy\styles\image.py:395
msgid "y|max"
msgstr "y|max"

<<<<<<< HEAD
#: plotpy\styles\image.py:337 plotpy\styles\image.py:342
#: plotpy\tools\image.py:429
=======
#: plotpy\styles\image.py:340 plotpy\styles\image.py:345
#: plotpy\tools\image.py:559
>>>>>>> 1ea6ed9c
msgid "Mask"
msgstr "Masque"

#: plotpy\styles\image.py:341
msgid "Filling value"
msgstr "Valeur de remplissage"

<<<<<<< HEAD
#: plotpy\styles\image.py:339 plotpy\tools\image.py:469
=======
#: plotpy\styles\image.py:342 plotpy\tools\image.py:603
>>>>>>> 1ea6ed9c
msgid "Show image mask"
msgstr "Afficher le masque"

#: plotpy\styles\image.py:343
msgid "Masked area alpha"
msgstr "Zone masquée (alpha)"

#: plotpy\styles\image.py:344
msgid "Unmasked area alpha"
msgstr "Zone non masquée (alpha)"

#: plotpy\styles\image.py:391 plotpy\widgets\fit.py:473
msgid "Bounds"
msgstr "Bornes"

#: plotpy\styles\image.py:398
msgid "Color map"
msgstr "Palette de couleurs"

#: plotpy\styles\image.py:398
msgid "Use image colormap and level"
msgstr "Utiliser la palette de couleurs de l'image"

#: plotpy\styles\image.py:434
msgid "Crop"
msgstr "Rognage"

#: plotpy\styles\image.py:441
msgid "Cropping"
msgstr "Rognage"

#: plotpy\styles\image.py:444 plotpy\styles\image.py:449
msgid "Pixel size"
msgstr "Taille des pixels"

#: plotpy\styles\image.py:447
msgid "Width (dx)"
msgstr "Largeur (dx)"

#: plotpy\styles\image.py:448
msgid "Height (dy)"
msgstr "Hauteur (dy)"

#: plotpy\styles\image.py:452 plotpy\styles\image.py:462
msgid "Translate, rotate and flip"
msgstr "Translation, rotation et symétrie"

#: plotpy\styles\image.py:453
msgid "x<sub>CENTER</sub>"
msgstr "x<sub>CENTRE</sub>"

#: plotpy\styles\image.py:456
msgid "Flip horizontally"
msgstr "Symétrie horizontale"

#: plotpy\styles\image.py:457
msgid "y<sub>CENTER</sub>"
msgstr "y<sub>CENTRE</sub>"

#: plotpy\styles\image.py:460
msgid "Flip vertically"
msgstr "Symétrie verticale"

#: plotpy\styles\image.py:461
msgid "θ (°)"
msgstr "θ (°)"

#: plotpy\styles\label.py:37 plotpy\styles\label.py:41
msgid "Contents"
msgstr "Contenu"

#: plotpy\styles\label.py:50
msgid "set width to 0 to disable"
msgstr "entrer 0 pour désactiver"

#: plotpy\styles\label.py:53 plotpy\styles\label.py:58
#: plotpy\styles\shape.py:55 plotpy\styles\shape.py:58
msgid "Text"
msgstr "Texte"

#: plotpy\styles\label.py:54
msgid "Text font"
msgstr "Police du texte"

#: plotpy\styles\label.py:57
msgid "Background transparency"
msgstr "Opacité du fond"

#: plotpy\styles\label.py:61
msgid "Position relative to anchor"
msgstr "Position de l'étiquette par rapport au point d'ancrage"

#: plotpy\styles\label.py:65
msgid "Corner"
msgstr "Coin"

#: plotpy\styles\label.py:67 plotpy\styles\label.py:133
msgid "Top left"
msgstr "En haut à gauche"

#: plotpy\styles\label.py:68 plotpy\styles\label.py:134
msgid "Top right"
msgstr "En haut à droite"

#: plotpy\styles\label.py:69 plotpy\styles\label.py:135
msgid "Bottom left"
msgstr "En bas à gauche"

#: plotpy\styles\label.py:70 plotpy\styles\label.py:136
msgid "Bottom right"
msgstr "En bas à droite"

#: plotpy\styles\label.py:75 plotpy\styles\label.py:141
msgid "Center"
msgstr "Centre"

#: plotpy\styles\label.py:78
msgid "Label position relative to anchor point"
msgstr "Position de l'étiquette par rapport au point d'ancrage"

#: plotpy\styles\label.py:81
msgid "ΔX"
msgstr "ΔX"

#: plotpy\styles\label.py:83
msgid "Horizontal offset (pixels) relative to anchor point"
msgstr "Décalage horizontal (pixels) par rapport au point d'ancrage"

#: plotpy\styles\label.py:87
msgid "ΔY"
msgstr "ΔY"

#: plotpy\styles\label.py:89
msgid "Vertical offset (pixels) relative to anchor point"
msgstr "Décalage vertical (pixels) par rapport au point d'ancrage"

#: plotpy\styles\label.py:94 plotpy\styles\label.py:102
msgid "Anchor"
msgstr "Ancre"

#: plotpy\styles\label.py:97 plotpy\styles\label.py:149
msgid "Anchor position"
msgstr "Position du point d'ancrage"

#: plotpy\styles\label.py:102
msgid "Attach to canvas"
msgstr "Attacher au canevas"

#: plotpy\styles\label.py:107
msgid "X"
msgstr "X"

#: plotpy\styles\label.py:107
msgid "X-axis position in canvas coordinates"
msgstr "Abscisse en coordonnées du canevas"

#: plotpy\styles\label.py:112
msgid "Y"
msgstr "Y"

#: plotpy\styles\label.py:112
msgid "Y-axis position in canvas coordinates"
msgstr "Ordonnée en coordonnées du canevas"

#: plotpy\styles\label.py:119
msgid "Interact"
msgstr "Interaction"

#: plotpy\styles\label.py:121
msgid "moving object changes anchor position"
msgstr "déplacer l'objet modifie le point d'ancrage"

#: plotpy\styles\label.py:122
msgid "moving object changes label position"
msgstr "déplacer l'objet modifie la position de l'étiquette"

#: plotpy\styles\label.py:144
msgid "Absolute position on canvas"
msgstr "Position absolue sur le canevas"

#: plotpy\styles\shape.py:46 plotpy\styles\shape.py:117
#: plotpy\styles\shape.py:310
msgid "Line (not selected)"
msgstr "Trait (hors sélection)"

#: plotpy\styles\shape.py:47 plotpy\styles\shape.py:118
#: plotpy\styles\shape.py:311
msgid "Line (selected)"
msgstr "Trait (sélection)"

#: plotpy\styles\shape.py:51 plotpy\styles\shape.py:122
#: plotpy\styles\shape.py:315
msgid "Symbol (not selected)"
msgstr "Symbole (hors sélection)"

#: plotpy\styles\shape.py:52 plotpy\styles\shape.py:123
#: plotpy\styles\shape.py:316
msgid "Symbol (selected)"
msgstr "Symbole (sélection)"

#: plotpy\styles\shape.py:56
msgid "Text (not selected)"
msgstr "Texte (hors sélection)"

#: plotpy\styles\shape.py:57
msgid "Text (selected)"
msgstr "Texte (sélection)"

#: plotpy\styles\shape.py:62 plotpy\tests\unit\test_styles.py:69
#: plotpy\tests\unit\test_styles.py:74 plotpy\tests\unit\test_styles.py:81
#: plotpy\tests\unit\test_styles.py:83 plotpy\tests\unit\test_styles.py:88
#: plotpy\tests\unit\test_styles.py:91
msgid "Line style"
msgstr "Style de trait"

#: plotpy\styles\shape.py:64
msgid "Spacing"
msgstr "Espacement"

#: plotpy\styles\shape.py:126 plotpy\styles\shape.py:131
#: plotpy\styles\shape.py:194 plotpy\styles\shape.py:199
msgid "Fill pattern"
msgstr "Motif de remplissage"

#: plotpy\styles\shape.py:129
msgid "Fill pattern (not selected)"
msgstr "Motif de remplissage (hors sélection)"

#: plotpy\styles\shape.py:130
msgid "Fill pattern (selected)"
msgstr "Motif de remplissage (sélection)"

#: plotpy\styles\shape.py:135 plotpy\styles\shape.py:255
msgid "Read-only shape"
msgstr "Lecture seule"

#: plotpy\styles\shape.py:137 plotpy\styles\shape.py:257
msgid "Read-only shapes can't be removed from the item list panel"
msgstr ""
"Les formes en lecture seule ne peuvent pas être supprimer du panneau de "
"liste des objets"

#: plotpy\styles\shape.py:140 plotpy\styles\shape.py:260
msgid "Private shape"
msgstr "Forme privée"

#: plotpy\styles\shape.py:142 plotpy\styles\shape.py:262
msgid "Private shapes are not shown in the item list panel"
msgstr ""
"Les formes privées ne sont pas affichées dans le panneau de liste des objets"

#: plotpy\styles\shape.py:185
msgid "Arrow angle"
msgstr "Angle de la flèche"

#: plotpy\styles\shape.py:186
msgid "Arrow size"
msgstr "Taille de la flèche"

#: plotpy\styles\shape.py:190
msgid "Line (X-Axis)"
msgstr "Trait (axes des x)"

#: plotpy\styles\shape.py:191
msgid "Line (Y-Axis)"
msgstr "Trait (axes des y)"

#: plotpy\styles\shape.py:197
msgid "Fill pattern (X-Axis)"
msgstr "Motif de remplissage (axes des x)"

#: plotpy\styles\shape.py:198
msgid "Fill pattern (Y-Axis)"
msgstr "Motif de remplissage (axes des y)"

#: plotpy\styles\shape.py:232
msgid "Show annotation"
msgstr "Afficher l'annotation"

#: plotpy\styles\shape.py:234
msgid "Show informations on area covered by this shape"
msgstr "Afficher les informations sur cette région d'intérêt"

#: plotpy\styles\shape.py:236
msgid "Show subtitle"
msgstr "Afficher le sous-titre"

#: plotpy\styles\shape.py:240
msgid "Subtitle"
msgstr "Sous-titre"

#: plotpy\styles\shape.py:243
msgid "String formatting"
msgstr "Format"

#: plotpy\styles\shape.py:245
msgid "Uncertainty"
msgstr "Incertitude"

#: plotpy\styles\shape.py:249
msgid "Measurement relative uncertainty"
msgstr "Incertitude relative de mesure"

#: plotpy\styles\shape.py:252
msgid "Transform matrix"
msgstr "Matrice de transformation"

#: plotpy\styles\shape.py:319 plotpy\styles\shape.py:322
msgid "Fill"
msgstr "Remplissage"

#: plotpy\styles\shape.py:320
msgid "Fill color"
msgstr "Couleur de remplissage"

#: plotpy\styles\shape.py:321
msgid "Shade"
msgstr "Ombrage"

#: plotpy\tests\items\test_hist2d.py:27 plotpy\tests\items\test_hist2d.py:48
#: plotpy\tools\plot.py:86
msgid "Markers"
msgstr "Marqueurs"

#: plotpy\tests\items\test_mandelbrot.py:23
msgid "MAX resolution"
msgstr "Résolution MAX"

#: plotpy\tests\tools\test_downsample_curve.py:34
msgid "Right-click on the curve to enable/disable downsampling"
msgstr ""
"Clic droit sur la courbe pour activer/désactiver le sous-échantillonnage"

#: plotpy\tests\tools\test_edit_point.py:47 plotpy\tools\curve.py:836
msgid "Insert point"
msgstr "Insérer un point"

#: plotpy\tests\tools\test_edit_point.py:65
#: plotpy\tests\tools\test_get_point.py:36
msgid "Select one point then press OK to accept"
msgstr "Sélectionner un point puis cliquer sur OK pour valider"

#: plotpy\tests\tools\test_get_points.py:40
msgid ""
"Select up to %s points then press OK to accept (hold Ctrl to select multiple "
"points)"
msgstr ""
"Sélectionner jusqu'à %s points puis cliquer sur OK pour valider (maintenir "
"Ctrl pour sélectionner plusieurs points)"

#: plotpy\tests\widgets\test_simple_dialog.py:26
#: plotpy\tests\widgets\test_simple_window.py:47
msgid "Image width (pixels)"
msgstr "Largeur (pixels)"

#: plotpy\tests\widgets\test_simple_dialog.py:27
#: plotpy\tests\widgets\test_simple_window.py:50
msgid "Height"
msgstr "Hauteur"

#: plotpy\tests\widgets\test_simple_dialog.py:27
#: plotpy\tests\widgets\test_simple_window.py:50
msgid "Image height (pixels)"
msgstr "Hauteur (pixels)"

#: plotpy\tests\widgets\test_simple_dialog.py:32
msgid "Filter algorithm"
msgstr "Algorithme de filtrage"

#: plotpy\tests\widgets\test_simple_dialog.py:34
msgid "gaussian filter"
msgstr "filtre gaussien"

#: plotpy\tests\widgets\test_simple_dialog.py:35
msgid "uniform filter"
msgstr "filtre uniforme"

#: plotpy\tests\widgets\test_simple_dialog.py:36
msgid "minimum filter"
msgstr "filtre minimum"

#: plotpy\tests\widgets\test_simple_dialog.py:37
msgid "median filter"
msgstr "filtre médian"

#: plotpy\tests\widgets\test_simple_dialog.py:38
msgid "maximum filter"
msgstr "filtre maximum"

#: plotpy\tests\widgets\test_simple_dialog.py:41
msgid "Size or sigma"
msgstr "Taille ou sigma"

#: plotpy\tests\widgets\test_simple_dialog.py:47
msgid "Example dialog box"
msgstr "Boîte de dialogue d'exemple"

#: plotpy\tests\widgets\test_simple_dialog.py:55
msgid "z-axis scale label"
msgstr "Étiquette de l'échelle des z"

#: plotpy\tests\widgets\test_simple_dialog.py:71
msgid "Filter parameters"
msgstr "Paramètres du filtre"

#: plotpy\tests\widgets\test_simple_dialog.py:75
msgid "Image parameters"
msgstr "Paramètres de l'image"

#: plotpy\tests\widgets\test_simple_window.py:44
msgid "Untitled"
msgstr "SansTitre"

#: plotpy\tests\widgets\test_simple_window.py:45 plotpy\widgets\fit.py:613
msgid "Data"
msgstr "Données"

#: plotpy\tests\widgets\test_simple_window.py:57
msgid "Type"
msgstr "Type"

#: plotpy\tests\widgets\test_simple_window.py:57
msgid "random"
msgstr "aléatoire"

#: plotpy\tests\widgets\test_simple_window.py:57
msgid "zeros"
msgstr "zéros"

#: plotpy\tests\widgets\test_simple_window.py:65
msgid "Properties"
msgstr "Propriétés"

#: plotpy\tests\widgets\test_simple_window.py:176
msgid "Application example"
msgstr "Exemple d'application"

#: plotpy\tests\widgets\test_simple_window.py:181
msgid "Welcome to plotpy application example!"
msgstr "Bienvenue dans l'exemple d'application plotpy !"

#: plotpy\tests\widgets\test_simple_window.py:184
msgid "File"
msgstr "Fichier"

#: plotpy\tests\widgets\test_simple_window.py:187
msgid "New..."
msgstr "Nouveau..."

#: plotpy\tests\widgets\test_simple_window.py:190
#: plotpy\tests\widgets\test_simple_window.py:232
msgid "Create a new image"
msgstr "Créer une nouvelle image"

#: plotpy\tests\widgets\test_simple_window.py:195 plotpy\tools\misc.py:294
msgid "Open..."
msgstr "Ouvrir..."

#: plotpy\tests\widgets\test_simple_window.py:198
msgid "Open an image"
msgstr "Ouvrir une image"

#: plotpy\tests\widgets\test_simple_window.py:203
msgid "Quit"
msgstr "Quitter"

#: plotpy\tests\widgets\test_simple_window.py:206
msgid "Quit application"
msgstr "Quitter l'application"

#: plotpy\tests\widgets\test_simple_window.py:215
msgid "About %s..."
msgstr "A propos de %s..."

#: plotpy\tests\widgets\test_simple_window.py:249 plotpy\tools\misc.py:311
#: plotpy\widgets\imagefile.py:122 plotpy\widgets\imagefile.py:165
msgid "Open"
msgstr "Ouvrir"

#: plotpy\tools\cross_section.py:123
msgid "X-axis cross section"
msgstr "Profil selon l'axe des abscisses"

#: plotpy\tools\cross_section.py:128
msgid "Y-axis cross section"
msgstr "Profil selon l'axe des ordonnées"

#: plotpy\tools\cursor.py:89
msgid "Horizontal selection"
msgstr "Sélection horizontale"

#: plotpy\tools\cursor.py:102
msgid "Vertical cursor"
msgstr "Curseur vertical"

#: plotpy\tools\cursor.py:116
msgid "Horizontal cursor"
msgstr "Curseur horizontal"

#: plotpy\tools\cursor.py:130
msgid "Cross cursor"
msgstr "Curseur croix"

<<<<<<< HEAD
#: plotpy\tools\curve.py:21
msgid "Signal statistics"
msgstr "Statistiques du signal"

#: plotpy\tools\curve.py:123
msgid "Antialiasing (curves)"
msgstr "Anticrénelage (courbes)"

#: plotpy\tools\curve.py:141
msgid "Point selection"
msgstr "Sélection d'un point"

#: plotpy\tools\curve.py:284 plotpy\tools\curve.py:296
msgid "Export"
msgstr "Exporter"

#: plotpy\tools\curve.py:288
msgid "Text file"
msgstr "Fichier texte"

#: plotpy\tools\curve.py:297
msgid "Unable to export item data."
msgstr "Impossible d'exporter les données de l'objet sélectionné."

#: plotpy\tools\curve.py:299
msgid "Error message:"
msgstr "Message d'erreur :"

#: plotpy\tools\image.py:101 plotpy\tools\image.py:103
msgid "No available data"
msgstr "Pas de données disponibles"

#: plotpy\tools\image.py:113 plotpy\tools\image.py:176
msgid "Image statistics"
msgstr "Statistiques de l'image"

#: plotpy\tools\image.py:225
msgid "Reverse Y axis"
msgstr "Inverser l'axe des ordonnées"

#: plotpy\tools\image.py:242
msgid "Lock aspect ratio"
msgstr "Verrouiller le rapport hauteur/largeur"

#: plotpy\tools\image.py:243
msgid "Current value"
msgstr "Valeur actuelle"

#: plotpy\tools\image.py:244
msgid "Lock value"
msgstr "Valeur imposée"

#: plotpy\tools\image.py:251 plotpy\tools\image.py:256
msgid "Aspect ratio"
msgstr "Rapport hauteur/largeur"

#: plotpy\tools\image.py:259 plotpy\tools\image.py:682
#: plotpy\tools\image.py:709
msgid "Lock"
msgstr "Verrouiller"

#: plotpy\tools\image.py:262
msgid "1:1"
msgstr "1:1"

#: plotpy\tools\image.py:265
msgid "Edit..."
msgstr "Modifier..."

#: plotpy\tools\image.py:325
msgid "Contrast adjustment"
msgstr "Réglage du contraste"

#: plotpy\tools\image.py:349
=======
#: plotpy\tools\curve.py:50
msgid "Signal statistics"
msgstr "Statistiques du signal"

#: plotpy\tools\curve.py:156
msgid "Antialiasing (curves)"
msgstr "Anticrénelage (courbes)"

#: plotpy\tools\curve.py:190
msgid "Point selection"
msgstr "Sélection d'un point"

#: plotpy\tools\curve.py:340
msgid "Multi-point selection"
msgstr "Sélection multi-points"

#: plotpy\tools\curve.py:629
msgid "Insertion index"
msgstr "Index d'insertion"

#: plotpy\tools\curve.py:631
msgid "New value"
msgstr "Nouvelle valeur"

#: plotpy\tools\curve.py:633
msgid "After"
msgstr "Après"

#: plotpy\tools\curve.py:633
msgid "Before"
msgstr "Avant"

#: plotpy\tools\curve.py:633
msgid "Location"
msgstr "Position"

#: plotpy\tools\curve.py:661
msgid "Edit point"
msgstr "Modifier le point"

#: plotpy\tools\curve.py:837
msgid "Before inserting a new point, please select an existing curve point."
msgstr "Avant d'insérer un nouveau point, sélectionner un point existant."

#: plotpy\tools\curve.py:844
msgid "Insert new value"
msgstr "Insérer une nouvelle valeur"

#: plotpy\tools\curve.py:1091
msgid "Downsample"
msgstr "Sous-échantillonner"

#: plotpy\tools\curve.py:1138 plotpy\tools\curve.py:1150
msgid "Export"
msgstr "Exporter"

#: plotpy\tools\curve.py:1142
msgid "Text file"
msgstr "Fichier texte"

#: plotpy\tools\curve.py:1151
msgid "Unable to export item data."
msgstr "Impossible d'exporter les données de l'objet sélectionné."

#: plotpy\tools\curve.py:1153
msgid "Error message:"
msgstr "Message d'erreur :"

#: plotpy\tools\image.py:138 plotpy\tools\image.py:140
msgid "No available data"
msgstr "Pas de données disponibles"

#: plotpy\tools\image.py:166 plotpy\tools\image.py:234
msgid "Image statistics"
msgstr "Statistiques de l'image"

#: plotpy\tools\image.py:294
msgid "Reverse Y axis"
msgstr "Inverser l'axe des ordonnées"

#: plotpy\tools\image.py:319
msgid "Lock aspect ratio"
msgstr "Verrouiller le rapport hauteur/largeur"

#: plotpy\tools\image.py:320
msgid "Current value"
msgstr "Valeur actuelle"

#: plotpy\tools\image.py:321
msgid "Lock value"
msgstr "Valeur imposée"

#: plotpy\tools\image.py:331 plotpy\tools\image.py:336
msgid "Aspect ratio"
msgstr "Rapport hauteur/largeur"

#: plotpy\tools\image.py:339 plotpy\tools\image.py:834
#: plotpy\tools\image.py:879
msgid "Lock"
msgstr "Verrouiller"

#: plotpy\tools\image.py:342
msgid "1:1"
msgstr "1:1"

#: plotpy\tools\image.py:345
msgid "Edit..."
msgstr "Modifier..."

#: plotpy\tools\image.py:421
msgid "Contrast adjustment"
msgstr "Réglage du contraste"

#: plotpy\tools\image.py:454
>>>>>>> 1ea6ed9c
msgid "Select colormap for active image"
msgstr "Sélectionne la palette de couleurs de l'image active"

<<<<<<< HEAD
#: plotpy\tools\image.py:431
msgid "Manage image masking areas"
msgstr "Gestion des zones de masquage"

#: plotpy\tools\image.py:442
msgid "Mask rectangular area (inside)"
msgstr "Masquer l'intérieur d'une zone rectangulaire"

#: plotpy\tools\image.py:449
msgid "Mask rectangular area (outside)"
msgstr "Masquer l'extérieur d'une zone rectangulaire"

#: plotpy\tools\image.py:456
msgid "Mask circular area (inside)"
msgstr "Masquer l'intérieur d'une zone circulaire"

#: plotpy\tools\image.py:463
msgid "Mask circular area (outside)"
msgstr "Masquer l'extérieur d'une zone circulaire"

#: plotpy\tools\image.py:472
msgid "Show masking shapes"
msgstr "Afficher les formes de masquage"

#: plotpy\tools\image.py:476
msgid "Apply mask"
msgstr "Appliquer le masque"

#: plotpy\tools\image.py:479 plotpy\tools\image.py:666
msgid "Clear mask"
msgstr "Supprimer le masque"

#: plotpy\tools\image.py:482 plotpy\tools\image.py:552
msgid "Remove all masking shapes"
msgstr "Supprimer toutes les formes de masquage"

#: plotpy\tools\image.py:548
msgid "Do you really want to remove all masking shapes?"
msgstr "Souhaitez-vous vraiment supprimer toutes les formes de masquages ?"

#: plotpy\tools\image.py:663
msgid "Do you really want to clear the mask?"
msgstr "Souhaitez-vous vraiment effacer le masque ?"

#: plotpy\tools\image.py:715
msgid "Unlock"
msgstr "Déverrouiller"

#: plotpy\tools\image.py:734
msgid "Open image"
msgstr "Ouvrir une image"

#: plotpy\tools\image.py:741
msgid "Rotation Center"
msgstr "Centre de rotation"

#: plotpy\tools\image.py:853
=======
#: plotpy\tools\image.py:518
msgid "Colormap: %s"
msgstr "Palette de couleurs : %s"

#: plotpy\tools\image.py:561
msgid "Manage image masking areas"
msgstr "Gestion des zones de masquage"

#: plotpy\tools\image.py:576
msgid "Mask rectangular area (inside)"
msgstr "Masquer l'intérieur d'une zone rectangulaire"

#: plotpy\tools\image.py:583
msgid "Mask rectangular area (outside)"
msgstr "Masquer l'extérieur d'une zone rectangulaire"

#: plotpy\tools\image.py:590
msgid "Mask circular area (inside)"
msgstr "Masquer l'intérieur d'une zone circulaire"

#: plotpy\tools\image.py:597
msgid "Mask circular area (outside)"
msgstr "Masquer l'extérieur d'une zone circulaire"

#: plotpy\tools\image.py:606
msgid "Show masking shapes"
msgstr "Afficher les formes de masquage"

#: plotpy\tools\image.py:610
msgid "Apply mask"
msgstr "Appliquer le masque"

#: plotpy\tools\image.py:613 plotpy\tools\image.py:810
msgid "Clear mask"
msgstr "Supprimer le masque"

#: plotpy\tools\image.py:616 plotpy\tools\image.py:689
msgid "Remove all masking shapes"
msgstr "Supprimer toutes les formes de masquage"

#: plotpy\tools\image.py:685
msgid "Do you really want to remove all masking shapes?"
msgstr "Souhaitez-vous vraiment supprimer toutes les formes de masquages ?"

#: plotpy\tools\image.py:807
msgid "Do you really want to clear the mask?"
msgstr "Souhaitez-vous vraiment effacer le masque ?"

#: plotpy\tools\image.py:885
msgid "Unlock"
msgstr "Déverrouiller"

#: plotpy\tools\image.py:909
msgid "Open image"
msgstr "Ouvrir une image"

#: plotpy\tools\image.py:934
msgid "Rotation Center"
msgstr "Centre de rotation"

#: plotpy\tools\image.py:1080
>>>>>>> 1ea6ed9c
msgid "Rotate and crop"
msgstr "Rotation et rognage"

#: plotpy\tools\item.py:80
msgid "Edit data..."
msgstr "Modifier les données..."

#: plotpy\tools\item.py:92
msgid "Export data..."
msgstr "Exporter les données..."

#: plotpy\tools\item.py:109
msgid "Center items"
msgstr "Centrer des objets"

#: plotpy\tools\item.py:192
msgid "Save items"
msgstr "Enregistrer les objets plotpy"

#: plotpy\tools\item.py:201
msgid "Save items as"
msgstr "Enregistrer les objets plotpy sous"

#: plotpy\tools\item.py:202 plotpy\tools\misc.py:52 plotpy\tools\misc.py:163
msgid "untitled"
msgstr "sanstitre"

#: plotpy\tools\item.py:203
msgid "plotpy items"
msgstr "objets plotpy"

#: plotpy\tools\item.py:216
msgid "Load items"
msgstr "Charger les objets plotpy"

#: plotpy\tools\label.py:82
msgid "Label text"
msgstr "Texte de l'étiquette"

#: plotpy\tools\misc.py:34
msgid "Save as..."
msgstr "Enregistrer sous..."

#: plotpy\tools\misc.py:44
msgid "PNG image"
msgstr "Image PNG"

#: plotpy\tools\misc.py:50
msgid "PDF document"
msgstr "Document PDF"

#: plotpy\tools\misc.py:52 plotpy\tools\misc.py:162
#: plotpy\widgets\imagefile.py:73
msgid "Save as"
msgstr "Enregistrer sous"

#: plotpy\tools\misc.py:64
msgid "Copy to clipboard"
msgstr "Copier dans le presse-papier"

#: plotpy\tools\misc.py:84 plotpy\tools\misc.py:114 plotpy\tools\misc.py:213
msgid "Rectangle snapshot"
msgstr "Capture rectangulaire"

#: plotpy\tools\misc.py:85
msgid "There is no supported image item in current selection."
msgstr "La sélection ne contient aucun objet image pris en charge."

#: plotpy\tools\misc.py:95
msgid "Destination size:"
msgstr "Taille de destination:"

#: plotpy\tools\misc.py:101 plotpy\tools\misc.py:105
msgid "Image levels adjustments"
msgstr "Modification des niveaux de l'image"

#: plotpy\tools\misc.py:102
msgid "Apply contrast settings"
msgstr "Appliquer les réglages de contraste"

#: plotpy\tools\misc.py:103
msgid "Apply interpolation algorithm"
msgstr "Appliquer l'algorithme d'interpolation"

#: plotpy\tools\misc.py:104
msgid "Scale levels to maximum range"
msgstr "Normaliser (utiliser la totalité de la dynamique)"

#: plotpy\tools\misc.py:106 plotpy\tools\misc.py:112
msgid "Superimposed images"
msgstr "Images superposées"

#: plotpy\tools\misc.py:108
msgid "If image B is behind image A, replace intersection by"
msgstr "Si l'image B est derrière l'image A, remplacer l'intersection par"

#: plotpy\tools\misc.py:146
msgid ""
"There is not enough memory left to process this {destw:d} x {desth:d} image "
"({mbytes:d} MB would be required)."
msgstr ""
"La mémoire disponible est insuffisante pour traiter cette image de {destw:d} "
"x {desth:d} ({mbytes:d} Mo seraient nécessaires)."

#: plotpy\tools\misc.py:152
msgid "Memory error"
msgstr "Mémoire insuffisante"

#: plotpy\tools\misc.py:228 plotpy\tools\misc.py:248
msgid "Help"
msgstr "Aide"

#: plotpy\tools\misc.py:235
msgid ""
"<b>Keyboard/mouse shortcuts:</b><br><br>\n"
"  - <u>single left-click</u>: item (curve, image, ...) selection<br>\n"
"  - <u>single right-click</u>: context-menu relative to selected item<br>\n"
"  - <u>shift</u>: on-active-curve (or image) cursor (+ <u>control</u> to "
"maintain cursor visible)<br>\n"
"  - <u>shift + control</u>: on-active-curve cursor (+ <u>control</u> to "
"maintain cursor visible)<br>\n"
"  - <u>alt</u>: free cursor<br>\n"
"  - <u>left-click + mouse move</u>: move item (when available)<br>\n"
"  - <u>middle-click + mouse move</u>: pan<br>\n"
"  - <u>right-click + mouse move</u>: zoom"
msgstr ""
"<b>Raccourcis clavier et souris :</b><br><br>\n"
"  - <u>clique gauche</u> : sélection d'un objet (courbe, image, ...)<br>\n"
"  - <u>clique droit</u> : menu contextuel relatif à l'objet sélectionné<br>\n"
"  - <u>shift</u> : curseur sur la courbe (ou l'image) active (+ <u>control</"
"u> pour maintenir le curseur visible)<br>\n"
"  - <u>shift + control</u> : curseur sur la courbe (ou l'image) active (+ "
"<u>control</u> pour maintenir le curseur visible)<br>\n"
"  - <u>alt</u> : curseur libre<br>\n"
"  - <u>clique gauche + déplacement souris</u> : déplacement de l'objet actif "
"(si possible)<br>\n"
"  - <u>clique du milieu + déplacement souris</u> : translation dans le plan "
"('pan')<br>\n"
"  - <u>clique droit + déplacement souris</u> : agrandissement ('zoom')"

#: plotpy\tools\misc.py:246
msgid "Information on PlotPy:"
msgstr "Informations sur PlotPy :"

#: plotpy\tools\misc.py:256 plotpy\widgets\about.py:64
msgid "About"
msgstr "A propos"

#: plotpy\tools\misc.py:269
msgid "Print..."
msgstr "Imprimer..."

#: plotpy\tools\plot.py:30
msgid "AutoScale"
msgstr "Échelle automatique"

#: plotpy\tools\plot.py:97
msgid "Free"
msgstr "Libre"

#: plotpy\tools\plot.py:100
msgid "Bound to active item"
msgstr "Lié à l'objet actif"

#: plotpy\tools\plot.py:133
msgid "Rectangle zoom"
msgstr "Zoom rectangulaire"

#: plotpy\tools\plot.py:182
msgid "Rectangular selection tool"
msgstr "Outil de sélection rectangulaire"

#: plotpy\tools\selection.py:29
msgid "Selection"
msgstr "Sélection"

#: plotpy\tools\shape.py:25
msgid "Polyline"
msgstr "Ligne brisée"

#: plotpy\tools\shape.py:176
msgid "Free form"
msgstr "Forme libre"

#: plotpy\tools\shape.py:244
msgid "Rectangle"
msgstr "Rectangle"

#: plotpy\tools\shape.py:249
msgid "Oblique rectangle"
msgstr "Rectangle oblique"

#: plotpy\tools\shape.py:264
msgid "Point"
msgstr "Point"

#: plotpy\tools\shape.py:282
msgid "Segment"
msgstr "Segment"

#: plotpy\tools\shape.py:297
msgid "Circle"
msgstr "Cercle"

#: plotpy\widgets\about.py:49
msgid "Set of tools for curve and image plotting"
msgstr "Outils pour la visualisation de courbes et d'images"

#: plotpy\widgets\basetransform.py:215
msgid "Apply"
msgstr "Appliquer"

#: plotpy\widgets\basetransform.py:231
msgid "Reset"
msgstr "Réinitialiser"

#: plotpy\widgets\colormap_editor.py:51
msgid "Relative position"
msgstr "Relative position"

#: plotpy\widgets\colormap_editor.py:54
msgid "Must be a value between 0.0 and 1.0."
msgstr "Doit être une valeur entre 0.0 et 1.0"

#: plotpy\widgets\colormap_manager.py:44
msgid "Save"
msgstr "Enregistrer"

#: plotpy\widgets\colormap_manager.py:46
msgid "Enter a colormap name:"
msgstr "Entrer un nom de palette de couleurs :"

#: plotpy\widgets\colormap_manager.py:51
msgid ""
"New colormap name cannot contain special characters except underscores (_)."
msgstr ""
"Un nom de colormap ne peut pas contenir de caractères spéciauxexcepté les "
"tirets bas (_)."

#: plotpy\widgets\colormap_manager.py:110
msgid "Colormap manager"
msgstr "Gestionnaire de palettes de couleurs"

#: plotpy\widgets\colormap_manager.py:123
msgid "Select or create a colormap"
msgstr "Sélectionner ou créer une palette de couleurs"

#: plotpy\widgets\colormap_manager.py:125
msgid "Colormap presets:"
msgstr "Palettes de couleurs prédéfinies :"

#: plotpy\widgets\colormap_manager.py:126
msgid "Create new colormap"
msgstr "Créer une nouvelle palette de couleurs"

#: plotpy\widgets\colormap_manager.py:140
msgid "Edit the selected colormap"
msgstr "Modifier la palette de couleurs sélectionnée"

#: plotpy\widgets\colormap_manager.py:237
msgid ""
"Name <b>%s</b> is already used by a default colormap, and cannot be used for "
"a custom colormap.<br><br>Please choose another name."
msgstr ""
"Le nom <b>%s</b> est déjà utilisé par une palette de couleurs par défaut, et "
"ne peut pas être utilisé pour une palette de couleurs personnalisée."
"<br><br>Veuillez choisir un autre nom."

#: plotpy\widgets\colormap_manager.py:250
msgid ""
"Name <b>%s</b> is already used by a custom colormap.<br><br>Do you want to "
"overwrite it?"
msgstr ""
"Le nom <b>%s</b> est déjà utilisé par une palette de couleurs personnalisée."
"<br><br>Voulez-vous l'écraser ?"

#: plotpy\widgets\colormap_manager.py:267
msgid "New"
msgstr "Nouveau"

#: plotpy\widgets\colormap_manager.py:283
msgid "Save colormap"
msgstr "Enregistrer la palette de couleurs"

#: plotpy\widgets\colormap_manager.py:285
msgid "New colormap"
msgstr "Nouvelle palette de couleurs"

#: plotpy\widgets\colormap_widget.py:296
msgid "Right click to add/remove a color"
msgstr "Clic droit pour ajouter/supprimer une couleur"

#: plotpy\widgets\colormap_widget.py:537
msgid "Add new color"
msgstr "Ajouter une couleur"

#: plotpy\widgets\colormap_widget.py:543
msgid "Remove color"
msgstr "Supprimer une couleur"

#: plotpy\widgets\fit.py:87
msgid "Method"
msgstr "Méthode"

#: plotpy\widgets\fit.py:93
msgid "Conjugate Gradient"
msgstr "Gradient conjugué"

#: plotpy\widgets\fit.py:94
msgid "Least squares"
msgstr "Moindres carrés"

#: plotpy\widgets\fit.py:101
msgid "for simplex, powel, cg and bfgs norm used by the error function"
msgstr ""
"pour simplex, powel, cg et bfgs, norme utilisée par la fonction d'erreur"

#: plotpy\widgets\fit.py:104 plotpy\widgets\fit.py:107
msgid "for simplex, powel, least squares"
msgstr "pour simplex, powel, moindres carrés"

#: plotpy\widgets\fit.py:109
msgid "for cg, bfgs"
msgstr "pour cg, bfgs"

#: plotpy\widgets\fit.py:111
msgid "for cg, bfgs. inf is max, -inf is min"
msgstr "pour cg, bfgs. inf est max, -inf est min"

#: plotpy\widgets\fit.py:118
msgid "Name"
msgstr "Nom"

#: plotpy\widgets\fit.py:119
msgid "Value"
msgstr "Valeur"

#: plotpy\widgets\fit.py:120
msgid "Min"
msgstr "Min"

#: plotpy\widgets\fit.py:121
msgid "Max"
msgstr "Max"

#: plotpy\widgets\fit.py:123
msgid "Format"
msgstr "Format"

#: plotpy\widgets\fit.py:124
msgid "Logarithmic"
msgstr "Logarithmique"

#: plotpy\widgets\fit.py:171
msgid "Curve fitting parameter"
msgstr "Paramètre d'ajustement"

#: plotpy\widgets\fit.py:206
msgid "Edit '{name}' fit parameter properties"
msgstr "Modifier les propriétés du paramètre d'ajustement '{name}'"

#: plotpy\widgets\fit.py:455
msgid "Fit parameters"
msgstr "Paramètres d'ajustement"

#: plotpy\widgets\fit.py:469
msgid "Run"
msgstr "Ajuster"

#: plotpy\widgets\fit.py:471
msgid "Settings"
msgstr "Options"

#: plotpy\widgets\fit.py:481
msgid "Automatic fit"
msgstr "Ajustement automatique"

#: plotpy\widgets\fit.py:515
msgid "Automatic fitting options"
msgstr "Options d'ajustement automatique"

#: plotpy\widgets\fit.py:618
msgid "Fit"
msgstr "Ajustement"

#: plotpy\widgets\fit.py:866
msgid "Curve fitting"
msgstr "Ajustement de courbes"

#: plotpy\widgets\fliprotate.py:117
msgid "Flip & Rotate"
msgstr "Retournement et rotation"

#: plotpy\widgets\fliprotate.py:187
msgid "Angle %s:"
msgstr "Angle %s :"

#: plotpy\widgets\fliprotate.py:199
msgid "Flip:"
msgstr "Retournement :"

#: plotpy\widgets\imagefile.py:90
msgid ""
"{filename} could not be written:\n"
"{msg}"
msgstr ""
"{filename} n'a pas pu être écrit:\n"
"{msg}"

#: plotpy\widgets\imagefile.py:94 plotpy\widgets\imagefile.py:136
#: plotpy\widgets\imagefile.py:180
msgid "Error"
msgstr "Erreur"

#: plotpy\widgets\imagefile.py:132 plotpy\widgets\imagefile.py:176
msgid ""
"{filename} could not be opened:\n"
"{msg}"
msgstr ""
"{filename} n'a pas pu être ouvert:\n"
"{msg}"

#: plotpy\widgets\resizedialog.py:81
msgid "Original size"
msgstr "Taille d'origine"

#: plotpy\widgets\resizedialog.py:83
msgid "Width (pixels)"
msgstr "Largeur (pixels)"

#: plotpy\widgets\resizedialog.py:84
msgid "Height (pixels)"
msgstr "Hauteur (pixels)"

#: plotpy\widgets\resizedialog.py:87
msgid "Original size:"
msgstr "Taille d'origine :"

#: plotpy\widgets\resizedialog.py:89
msgid "Zoom factor:"
msgstr "Facteur de zoom :"

#: plotpy\widgets\resizedialog.py:103
msgid "Resize"
msgstr "Ajuster"

#: plotpy\widgets\rotatecrop.py:71
msgid "Cropping rectangle"
msgstr "Rectangle de rognage"

#: plotpy\widgets\rotatecrop.py:156
msgid "Rotate & Crop"
msgstr "Rotation et rognage"

#: plotpy\widgets\rotatecrop.py:219
msgid "Show cropping rectangle"
msgstr "Afficher le rectangle de rognage"

#~ msgid "Editor"
#~ msgstr "Éditeur"

#~ msgid "Custom colormap %s already exists, do you want to overwrite it?"
#~ msgstr ""
#~ "La palette de couleurs personnalisée %s existe déjà, voulez-vous "
#~ "l'écraser ?"

#~ msgid ""
#~ "New colormap \"%s\" is a default colormap and cannot be overwritten. "
#~ "Change its name to save it as a custom colormap."
#~ msgstr ""
#~ "La nouvelle table des couleurs \"%s\" est une table des couleurs par "
#~ "défaut et ne peut pas être remplacée. Modifiez son nom pour l'enregistrer "
#~ "en tant que carte de couleurs personnalisée."

#~ msgid "Close"
#~ msgstr "Fermer"

#~ msgid ""
#~ "Current changes not saved. The current colormap will be discarded when "
#~ "the editor is closed.\n"
#~ "Do you want to save the changes?"
#~ msgstr ""
#~ "Les modifications actuelles ne sont pas sauvegardées. La palette de "
#~ "couleurs actuelle sera supprimée lorsque l'éditeur éditeur sera fermé.\n"
#~ "Voulez-vous enregistrer les modifications ?"<|MERGE_RESOLUTION|>--- conflicted
+++ resolved
@@ -6,11 +6,7 @@
 msgid ""
 msgstr ""
 "Project-Id-Version: \n"
-<<<<<<< HEAD
-"POT-Creation-Date: 2023-12-13 13:54+0100\n"
-=======
 "POT-Creation-Date: 2024-02-01 16:50+0100\n"
->>>>>>> 1ea6ed9c
 "PO-Revision-Date: 2019-02-20 14:42+0100\n"
 "Last-Translator: \n"
 "Language-Team: \n"
@@ -29,15 +25,9 @@
 msgid "Annotation"
 msgstr "Annotation"
 
-<<<<<<< HEAD
-#: plotpy\builder\curvemarker.py:246 plotpy\builder\curvemarker.py:385
-#: plotpy\builder\curvemarker.py:424 plotpy\builder\curvemarker.py:542
-#: plotpy\builder\curvemarker.py:600 plotpy\items\curve\base.py:118
-=======
 #: plotpy\builder\curvemarker.py:256 plotpy\builder\curvemarker.py:405
 #: plotpy\builder\curvemarker.py:446 plotpy\builder\curvemarker.py:568
 #: plotpy\builder\curvemarker.py:628 plotpy\items\curve\base.py:118
->>>>>>> 1ea6ed9c
 #: plotpy\items\curve\base.py:286 plotpy\items\curve\errorbar.py:106
 #: plotpy\items\histogram.py:82 plotpy\panels\contrastadjustment.py:69
 #: plotpy\panels\csection\csplot.py:61
@@ -63,11 +53,7 @@
 #: plotpy\builder\image.py:373 plotpy\builder\image.py:472
 #: plotpy\builder\image.py:537 plotpy\builder\image.py:597
 #: plotpy\builder\image.py:686 plotpy\builder\image.py:762
-<<<<<<< HEAD
-#: plotpy\items\image\base.py:1183 plotpy\items\image\image_items.py:90
-=======
 #: plotpy\items\image\base.py:1188 plotpy\items\image\image_items.py:90
->>>>>>> 1ea6ed9c
 #: plotpy\items\image\image_items.py:512 plotpy\items\image\image_items.py:755
 #: plotpy\items\image\masked.py:433 plotpy\items\image\masked.py:603
 #: plotpy\items\image\misc.py:217 plotpy\items\image\transform.py:74
@@ -225,21 +211,6 @@
 msgid "Contour"
 msgstr "Contour"
 
-<<<<<<< HEAD
-#: plotpy\items\image\base.py:1048
-msgid "surface = %s"
-msgstr "surface = %s"
-
-#: plotpy\items\image\base.py:1052
-msgid "sum = %s"
-msgstr "somme = %s"
-
-#: plotpy\items\image\base.py:1065
-msgid "density = %s"
-msgstr "densité = %s"
-
-#: plotpy\items\image\base.py:1067
-=======
 #: plotpy\items\image\base.py:1053
 msgid "surface = %s"
 msgstr "surface = %s"
@@ -253,7 +224,6 @@
 msgstr "densité = %s"
 
 #: plotpy\items\image\base.py:1072
->>>>>>> 1ea6ed9c
 msgid "density not computed : surface is null !"
 msgstr "densité non calculée : la surface est nulle !"
 
@@ -990,13 +960,8 @@
 msgid "Global alpha value"
 msgstr "Valeur globale du canal alpha"
 
-<<<<<<< HEAD
-#: plotpy\styles\image.py:53 plotpy\styles\image.py:135
-#: plotpy\tools\image.py:348
-=======
 #: plotpy\styles\image.py:56 plotpy\styles\image.py:138
 #: plotpy\tools\image.py:453
->>>>>>> 1ea6ed9c
 msgid "Colormap"
 msgstr "Palette de couleurs"
 
@@ -1117,13 +1082,8 @@
 msgid "y|max"
 msgstr "y|max"
 
-<<<<<<< HEAD
-#: plotpy\styles\image.py:337 plotpy\styles\image.py:342
-#: plotpy\tools\image.py:429
-=======
 #: plotpy\styles\image.py:340 plotpy\styles\image.py:345
 #: plotpy\tools\image.py:559
->>>>>>> 1ea6ed9c
 msgid "Mask"
 msgstr "Masque"
 
@@ -1131,11 +1091,7 @@
 msgid "Filling value"
 msgstr "Valeur de remplissage"
 
-<<<<<<< HEAD
-#: plotpy\styles\image.py:339 plotpy\tools\image.py:469
-=======
 #: plotpy\styles\image.py:342 plotpy\tools\image.py:603
->>>>>>> 1ea6ed9c
 msgid "Show image mask"
 msgstr "Afficher le masque"
 
@@ -1639,82 +1595,6 @@
 msgid "Cross cursor"
 msgstr "Curseur croix"
 
-<<<<<<< HEAD
-#: plotpy\tools\curve.py:21
-msgid "Signal statistics"
-msgstr "Statistiques du signal"
-
-#: plotpy\tools\curve.py:123
-msgid "Antialiasing (curves)"
-msgstr "Anticrénelage (courbes)"
-
-#: plotpy\tools\curve.py:141
-msgid "Point selection"
-msgstr "Sélection d'un point"
-
-#: plotpy\tools\curve.py:284 plotpy\tools\curve.py:296
-msgid "Export"
-msgstr "Exporter"
-
-#: plotpy\tools\curve.py:288
-msgid "Text file"
-msgstr "Fichier texte"
-
-#: plotpy\tools\curve.py:297
-msgid "Unable to export item data."
-msgstr "Impossible d'exporter les données de l'objet sélectionné."
-
-#: plotpy\tools\curve.py:299
-msgid "Error message:"
-msgstr "Message d'erreur :"
-
-#: plotpy\tools\image.py:101 plotpy\tools\image.py:103
-msgid "No available data"
-msgstr "Pas de données disponibles"
-
-#: plotpy\tools\image.py:113 plotpy\tools\image.py:176
-msgid "Image statistics"
-msgstr "Statistiques de l'image"
-
-#: plotpy\tools\image.py:225
-msgid "Reverse Y axis"
-msgstr "Inverser l'axe des ordonnées"
-
-#: plotpy\tools\image.py:242
-msgid "Lock aspect ratio"
-msgstr "Verrouiller le rapport hauteur/largeur"
-
-#: plotpy\tools\image.py:243
-msgid "Current value"
-msgstr "Valeur actuelle"
-
-#: plotpy\tools\image.py:244
-msgid "Lock value"
-msgstr "Valeur imposée"
-
-#: plotpy\tools\image.py:251 plotpy\tools\image.py:256
-msgid "Aspect ratio"
-msgstr "Rapport hauteur/largeur"
-
-#: plotpy\tools\image.py:259 plotpy\tools\image.py:682
-#: plotpy\tools\image.py:709
-msgid "Lock"
-msgstr "Verrouiller"
-
-#: plotpy\tools\image.py:262
-msgid "1:1"
-msgstr "1:1"
-
-#: plotpy\tools\image.py:265
-msgid "Edit..."
-msgstr "Modifier..."
-
-#: plotpy\tools\image.py:325
-msgid "Contrast adjustment"
-msgstr "Réglage du contraste"
-
-#: plotpy\tools\image.py:349
-=======
 #: plotpy\tools\curve.py:50
 msgid "Signal statistics"
 msgstr "Statistiques du signal"
@@ -1829,69 +1709,9 @@
 msgstr "Réglage du contraste"
 
 #: plotpy\tools\image.py:454
->>>>>>> 1ea6ed9c
 msgid "Select colormap for active image"
 msgstr "Sélectionne la palette de couleurs de l'image active"
 
-<<<<<<< HEAD
-#: plotpy\tools\image.py:431
-msgid "Manage image masking areas"
-msgstr "Gestion des zones de masquage"
-
-#: plotpy\tools\image.py:442
-msgid "Mask rectangular area (inside)"
-msgstr "Masquer l'intérieur d'une zone rectangulaire"
-
-#: plotpy\tools\image.py:449
-msgid "Mask rectangular area (outside)"
-msgstr "Masquer l'extérieur d'une zone rectangulaire"
-
-#: plotpy\tools\image.py:456
-msgid "Mask circular area (inside)"
-msgstr "Masquer l'intérieur d'une zone circulaire"
-
-#: plotpy\tools\image.py:463
-msgid "Mask circular area (outside)"
-msgstr "Masquer l'extérieur d'une zone circulaire"
-
-#: plotpy\tools\image.py:472
-msgid "Show masking shapes"
-msgstr "Afficher les formes de masquage"
-
-#: plotpy\tools\image.py:476
-msgid "Apply mask"
-msgstr "Appliquer le masque"
-
-#: plotpy\tools\image.py:479 plotpy\tools\image.py:666
-msgid "Clear mask"
-msgstr "Supprimer le masque"
-
-#: plotpy\tools\image.py:482 plotpy\tools\image.py:552
-msgid "Remove all masking shapes"
-msgstr "Supprimer toutes les formes de masquage"
-
-#: plotpy\tools\image.py:548
-msgid "Do you really want to remove all masking shapes?"
-msgstr "Souhaitez-vous vraiment supprimer toutes les formes de masquages ?"
-
-#: plotpy\tools\image.py:663
-msgid "Do you really want to clear the mask?"
-msgstr "Souhaitez-vous vraiment effacer le masque ?"
-
-#: plotpy\tools\image.py:715
-msgid "Unlock"
-msgstr "Déverrouiller"
-
-#: plotpy\tools\image.py:734
-msgid "Open image"
-msgstr "Ouvrir une image"
-
-#: plotpy\tools\image.py:741
-msgid "Rotation Center"
-msgstr "Centre de rotation"
-
-#: plotpy\tools\image.py:853
-=======
 #: plotpy\tools\image.py:518
 msgid "Colormap: %s"
 msgstr "Palette de couleurs : %s"
@@ -1953,7 +1773,6 @@
 msgstr "Centre de rotation"
 
 #: plotpy\tools\image.py:1080
->>>>>>> 1ea6ed9c
 msgid "Rotate and crop"
 msgstr "Rotation et rognage"
 
