# This workflow will install Python dependencies, run tests and lint with a variety of Python versions
# For more information see: https://docs.github.com/en/actions/automating-builds-and-tests/building-and-testing-python

# Inspired from https://pytest-qt.readthedocs.io/en/latest/troubleshooting.html#github-actions

name: Build, install and test with PyQt5

on:
  push:
    branches: [ "master", "develop" ]
  pull_request:
    branches: [ "master", "develop" ]

jobs:
  build:

    env:
      DISPLAY: ':99.0'

    runs-on: ubuntu-latest
    strategy:
      fail-fast: false
      matrix:
        python-version: ["3.9", "3.13"]

    steps:
    - uses: actions/checkout@v4
    - name: Set up Python ${{ matrix.python-version }}
      uses: actions/setup-python@v5
      with:
        python-version: ${{ matrix.python-version }}
    - name: Install dependencies
      run: |
        sudo apt install libxkbcommon-x11-0 libxcb-icccm4 libxcb-image0 libxcb-keysyms1 libxcb-randr0 libxcb-render-util0 libxcb-xinerama0 libxcb-xfixes0 x11-utils
        /sbin/start-stop-daemon --start --quiet --pidfile /tmp/custom_xvfb_99.pid --make-pidfile --background --exec /usr/bin/Xvfb -- :99 -screen 0 1920x1200x24 -ac +extension GLX
        python -m pip install --upgrade pip
        python -m pip install ruff pytest
        pip install PyQt5 setuptools numpy Cython
        python setup.py build_ext --inplace
<<<<<<< HEAD
        pip install .[test]
        if [ "${{ github.ref_name }}" = "develop" ]; then
           pip uninstall -y guidata
           pip install git+https://github.com/PlotPyStack/guidata.git@develop
=======
        if [ "${{ github.ref_name }}" = "develop" ]; then
           pip uninstall -y guidata PythonQwt
           cd ..
           git clone --depth 1 --branch develop https://github.com/PlotPyStack/guidata.git
           git clone --depth 1 https://github.com/PlotPyStack/PythonQwt.git
           cd PlotPy
           pip install -e ../guidata
           pip install -e ../PythonQwt
           # Install tomli for TOML parsing (safe if already present)
           pip install tomli
           # Extract dependencies and save to file, then install
           python -c "import tomli; f=open('pyproject.toml','rb'); data=tomli.load(f); deps=[d for d in data['project']['dependencies'] if not any(p in d for p in ['guidata', 'PythonQwt'])]; open('deps.txt','w').write('\n'.join(deps))"
           pip install -r deps.txt
           # Install PlotPy without dependencies
           pip install --no-deps .
        else
           # Install from PyPI normally for main branch
           pip install .[test]
>>>>>>> 4f06ff60
        fi
    - name: Lint with Ruff
      run: ruff check --output-format=github plotpy
    - name: Test with pytest
      run: |
        pytest<|MERGE_RESOLUTION|>--- conflicted
+++ resolved
@@ -37,12 +37,6 @@
         python -m pip install ruff pytest
         pip install PyQt5 setuptools numpy Cython
         python setup.py build_ext --inplace
-<<<<<<< HEAD
-        pip install .[test]
-        if [ "${{ github.ref_name }}" = "develop" ]; then
-           pip uninstall -y guidata
-           pip install git+https://github.com/PlotPyStack/guidata.git@develop
-=======
         if [ "${{ github.ref_name }}" = "develop" ]; then
            pip uninstall -y guidata PythonQwt
            cd ..
@@ -61,7 +55,6 @@
         else
            # Install from PyPI normally for main branch
            pip install .[test]
->>>>>>> 4f06ff60
         fi
     - name: Lint with Ruff
       run: ruff check --output-format=github plotpy
