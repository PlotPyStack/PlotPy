# Changelog #

<<<<<<< HEAD
## Version 2.5.0 ##

In this release, test coverage is 79%.

💥 New features / Enhancements:

* Added "Lock LUT range" option for image items:
  * This new option is disabled by default, which matches the previous behavior:
    when updating an image item data, the LUT range is automatically adjusted to
    the new data range (if not passed as an argument to the `BaseImageItem.set_data`
    method)
  * When enabled, the LUT range is locked and the LUT range is not adjusted when
    updating the image item data
  * The option is available in image parameters dialog
  * A new tool `LockLUTRangeTool` has been implemented to toggle the option from the
    plot context menu: the tool is not registered by default in the plot widget, but
    can be added by the host application if needed
  * See test script `tests.features.test_image_data_update` for an example of usage
    of the new option and tool
=======
## Version 2.4.3 ##

In this release, test coverage is 79%.

🛠️ Bug fixes:

* Fix cyclic import in `plotpy.tools` module:
  * Some tools in `plotpy.tools` subpackage were importing the `plotpy.plot` module,
    which was importing the `plotpy.tools` module, causing a cyclic import issue
  * This is now fixed by introducing new constants for axis IDs in the
    `plotpy.constants` module, and using them everywhere in the code, thus avoiding
    to import the `plotpy.plot` module just to get the axis IDs
>>>>>>> 0449fff7

## Version 2.4.2 ##

In this release, test coverage is 79%.

🛠️ Bug fixes:

* [Issue #17](https://github.com/PlotPyStack/PlotPy/issues/17):
  * Debian's Python team has reported that the contour unit test was failing on `arm64`
    architecture
  * This is the opportunity to replace the `contour2d` Cython extension by scikit-image's
    `find_contours` function, thus avoiding to reinvent the wheel by relying on a more
    robust and tested implementation
  * The `contour2d` Cython extension is removed from the source code
  * The contour related features remain the same, but the implementation is now based on
    scikit-image's `find_contours` function
  * The scikit-image dependency is added to the package requirements

## Version 2.4.1 ##

In this release, test coverage is 79%.

🛠️ Bug fixes:

* Contrast adjustment panel:
  * A regression was introduced in V2.0.0: levels histogram was no longer removed from
    contrast adjustment panel when the associated image was removed from the plot
  * This is now fixed: when an image is removed, the histogram is removed as well and
    the contrast panel is refreshed (which was not the case even before the regression)

## Version 2.4.0 ##

In this release, test coverage is 79%.

💥 New features / Enhancements:

* Contrast adjustment panel:
  * New layout: the vertical toolbar (which was constrained in a small area on the
    right side of the panel) is now a horizontal toolbar at the top of the panel,
    beside the title
  * New "Set range" button: allows the user to set manually the minimum and maximum
    values of the histogram range
* New Z-axis logarithmic scale feature:
  * Added new tool `ZAxisLogTool` to toggle the Z-axis logarithmic scale
  * The tool is registered by default in the plot widget, like the `ColormapTool`
  * When enabled, the active image item is displayed after applying a base-10
    logarithm to its pixel values
* Curve statistics tool `CurveStatsTool` is now customizable:
  * When adding the tool: `plot_widget.manager.add_tool(CurveStatsTool, labelfuncs=(...))`
  * Or after: `plot_widget.manager.get_tool(CurveStatsTool).set_labelfuncs(...)`
  * The `labelfuncs` parameter is a list of tuples `(label, func)` where `label` is the
    label displayed in the statistics table, and `func` is a function that takes the
    curve data and returns the corresponding statistic value (see the documentation for
    more details)
* Image statistics tool `ImageStatsTool` is now customizable:
  * When adding the tool: `plot_widget.manager.add_tool(ImageStatsTool, stats_func=...)`
  * Or after: `plot_widget.manager.get_tool(ImageStatsTool).set_stats_func(...)`
  * The `stats_func` parameter is a function that takes the image item and selected
    rectangle coordinates, and returns a string with the statistics to display
* New `SIG_AXIS_PARAMETERS_CHANGED` signal emitted by `BasePlot` when the axes parameters
  are changed (e.g. when the axes are inverted, or the scale is changed)
* New "Reverse X axis" feature:
  * Added new tool `ReverseXAxisTool` to toggle the X-axis direction
  * The tool is registered by default in the plot widget, like its Y-axis counterpart

🛠️ Bug fixes:

* Contrast adjustment panel:
  * Fixed histogram update issues when no image was currently selected (even if the
    an image was displayed and was selected before)
  * Histogram range was not updated when either the minimum or maximum value was set
    using the "Minimum value" or "Maximum value" buttons (which have been renamed to
    "Min." and "Max." in this release)
  * Histogram range was not updated when the "Set full range" button was clicked
* Image parameters: contrast range was not updated when the image Z axis bounds were
  changed using the "Parameters" dialog

🧹 API cleanup:

* Deprecated `AnnotationParam.update_annotation` method: use `update_item` instead
* Deprecated `AxesShapeParam.update_axes` method: use `update_item` instead
* Deprecated `AxesParam.update_axes` method: use `update_item` instead
* Deprecated `ImageAxesParam.update_axes` method: use `update_item` instead
* Deprecated `LabelParam.update_label` method: use `update_item` instead
* Deprecated `MarkerParam.update_marker` method: use `update_item` instead
* Deprecated `RangeShapeParam.update_range` method: use `update_item` instead
* Deprecated `ShapeParam.update_shape` method: use `update_item` instead

## Version 2.3.5 ##

This release is mainly intended to fix the Windows binary distribution, which was not
supporting NumPy 2.0.

🛠️ Bug fixes:

* Moved back `conftest.py` to the `tests` folder (was in the root folder), so that
  `pytest` can be executed with proper configuration when running the test suite
  from the installed package

* Removed benchmarks from automated test suite (not relevant for the end user):
  added `plotpy-benchmarks` script to run the benchmarks

## Version 2.3.4 ##

In this release, test coverage is 79%.

🛠️ Bug fixes:

* Add support for NumPy 2.0:
  * Updated build system to use NumPy 2.0 on Python > 3.8 and NumPy 1 on Python 3.8
  * Use `numpy.asarray` instead of `numpy.array(..., copy=False)`
  * Use `numpy.isin` instead of `numpy.in1d`
  * Use `scipy.integrate.trapezoid` instead of `numpy.trapz`

* `ColorMapManager`: fix segmentation fault with PySide6 on Linux

## Version 2.3.3 ##

In this release, test coverage is 79%.

🛠️ Bug fixes:

* Moved up `LineCrossSection` import for consistency with other cross-section panels
* Unexpected behavior regarding `io.load_items` and `io.save_items` functions:
  * Those functions were serializing and deserializing most of the parameters of the
    plot items, but not their visibility state
  * This is now fixed: the visibility state of the plot items is now saved and restored
    as expected

ℹ️ Other changes:

* Explicitely exclude NumPy V2 from the dependencies (not compatible yet)

## Version 2.3.2 ##

In this release, test coverage is 79%.

Version 2.3.2 fixes a blocking issue with the colormap editor unit test introduced
in version 2.3.1. The latter is a fugitive release that was not announced.

💥 New features / Enhancements:

* Colormap: added "Apply" button to the colormap manager
* Automated test suite:
  * Test coverage has been improved from 75% to 79%
  * The following features are now covered by unit tests:
    * Panning with the mouse move events
    * Zooming with the mouse wheel/move events
    * Curve statistics tool
    * Image rotation and translations via `SelectTool` (simulating mouse events)
    * Masked areas in images and `ImageMaskTool`
    * `LockTrImageTool`
    * Cursor tools (`HCursorTool`, `VCursorTool`, `XCursorTool` and `HRangeTool`)
    * `DisplayCoordsTool`: simulation of 'Alt' and 'Ctrl' keys
    * Complete coverage for `MultiLineTool` and `FreeFormTool`
    * Selection tools (`RectangularSelectionTool` and `SelectTool`)

🛠️ Bug fixes:

* Image statistics tool: fixed "No available data" message when the tool rectangular
  region top Y coordinate is above the image top Y coordinate
* Label items (`LabelItem`, `LegendBoxItem`, `DataInfoLabel`, ...) were not emitting
  the `SIG_ITEM_MOVED` signal when moved interactively (with the mouse) if the item
  anchor was attached to the canvas
* Colormap: fixed context menu entry update (colormap icon was updated as expected, but
  the colormap name was not)
* Rotate/crop dialog: added missing toolbar on plot widget
* Flip/rotate dialog: added missing toolbar on plot widget
* Fixed issue with oblique averaged cross section computation (`AttributeError` when
  clicking on the empty cross section plot)

## Version 2.3.0 ##

In this release, test coverage is 75%.

💥 New features:

* Added support for colormap inversion:
  * The user can now invert the colormap of an image item:
    * From the image parameters dialog ("Invert colormap" checkbox)
    * From the plot context menu (right-click on the image item)
  * `BaseImageItem.set_color_map` method takes a new `invert` parameter (which
    defaults to `None`, meaning that the behavior is unchanged)
  * New `ReverseColormapTool`: registered by default in the plot widget, like the
    `ColormapTool` (add the "Invert colormap" entry in the context menu of the image)

🛠️ Bug fixes:

* `ErrorBarCurveItem`: fixed NumPy deprecation warning
  ("Conversion of an array with ndim > 0 to a scalar is deprecated [...]")

ℹ️ Other changes:

* Image plot items deserialization:
  * When an image plot item is deserialized, and needs to be reloaded from a file,
    the file path is adapted to the current working directory if file is not found
    (this is the legacy behavior).
  * An unnecessary call to `ImageIOHandler.adapt_path` method was removed from the
    `RawImageItem.deserialize` method: this issue has to be handled by the host
    application, not by the PlotPy library.
  * `ImageIOHandler`: removed `add_change_path` and `adapt_path` methods
* Fix typo in `tests.features.test_colormap_editor` module: renamed function
  `test_colormap_manager` to `test_colormap_editor`
* Removed unnecessary `BaseImageItem.get_color_map_name` method

## Version 2.2.0 ##

In this release, test coverage is 75%.

New features:

* Added `SIG_ITEM_PARAMETERS_CHANGED` signal to `BasePlot` class:
  * This signal is emitted when the parameters of an item are changed using the
    parameters dialog, or a specific tool (e.g. the colormap selection tool,
    or the lock/unlock tool for image items)
  * This signal is emitted with the item as argument
  * It is often emitted before the `SIG_ITEMS_CHANGED` signal, which is global to all
    items, but not necessarily. For example, when the colormap of an image is changed,
    the `SIG_ITEM_PARAMETERS_CHANGED` signal is emitted for the image item, but the
    `SIG_ITEMS_CHANGED` signal is not emitted.
* Added new colormap presets:
  * `viridis`, `plasma`, `inferno`, `magma`, `cividis`
  * `afmhot`
  * `coolwarm`, `bwr`, `seismic`
  * `gnuplot2`, `CMRmap`, `rainbow`, `turbo`
* Fixed all qualitative colormaps:
  * All qualitative colormaps have been re-computed because they are not supposed to be
    interpolated, which was the case and made them unusable
  * The qualitative colormaps are now usable and look like the ones from Matplotlib
* Colormap manager:
  * Added a button to remove a custom colormap
  * The preset colormaps *and* the currently selected colormap are read-only
* Added automatic unit tests for interactive tools:
  * `AnnotatedCircleTool`, `AnnotatedEllipseTool`, `AnnotatedObliqueRectangleTool`,
    `AnnotatedPointTool`, `AnnotatedRectangleTool`, `AnnotatedSegmentTool`
  * `AverageCrossSectionTool`, `CrossSectionTool`, `ObliqueCrossSectionTool`,
    `LineCrossSectionTool`
  * `EditPointTool`, `SelectPointsTool`, `SelectPointTool`
  * `AspectRatioTool`, `ImageStatsTool`, `SnapshotTool`
  * `DisplayCoordsTool`, `RectZoomTool`
  * `CircleTool`, `EllipseTool`, `FreeFormTool`, `MultiLineTool`,
    `ObliqueRectangleTool`, `PointTool`, `RectangleTool`, `SegmentTool`
* Internal package reorganization: moved icons to `plotpy/data/icons` folder

## Version 2.1.2 ##

New features:

* Added `Echelon` alpha function to the image parameters:
  * The `Echelon` alpha function is a step function, so that the alpha channel is
    0 (full transparency) for the lowest value of the Lookup Table (LUT) and opaque
    (transparency level set by the `Global alpha` parameter) for the other values
  * This feature is added to the other existing alpha functions: `Constant`, `Linear`,
    `Sigmoid`, and `Hyperbolic tangent`

Bug fixes:

* Compatibility with PythonQwt 0.12.

## Version 2.1.1 ##

Bug fixes:

* API breakage (unintentional) in V2.1.0:
  * In V2.1.0, `mathutils.colormap` module was renamed to `mathutils.colormaps`
  * Original `mathutils.colormap` module naming is restored in this release
* Colormap selection from the toolbar was not triggering the `SIG_ITEMS_CHANGED` signal
  (every time an item parameter is changed, the `SIG_ITEMS_CHANGED` signal has to be
  emitted by the `BasePlot` instance to notify the application that the plot has been
  modified)

## Version 2.1.0 ##

In this release, test coverage is 71%.

New features:

* Curve-related features:
  * New `tools.SelectPointsTool` to select graphically multiple points on a plot
  * New `tools.EditPointTool` to edit graphically the position of a point on a plot
  * New downsampling feature:
    * The user may enable it to reduce the number of points displayed on a curve
      (e.g. when the curve is too dense)
    * The downsampling factor is adjustable
      (default to 10, i.e. 1 point out of 10 is displayed)
    * The feature is disabled by default
* Image-related features:
  * New "Colormap Manager":
    * Before this release, the colormap selection was limited to presets (e.g. "gray",
      "jet", etc.)
    * Now, the user can select a preset, edit it, or create a new one from scratch
      thanks to the new "Colormap Manager" dialog
  * New line cross section feature:
    * Before this release, the cross section feature was limited to either horizontal
      or vertical lines, or an average cross section withing a rectangle (aligned with
      the axes, or oblique)
    * Now, the user can draw a line cross section with the new "Line Cross Section"
      tool: the intensity profile associated to the drawn segment is displayed in a
      dedicated plot
* Added support for gestures:
  * Zooming in/out with the a two-finger pinch gesture
  * Panning with a two-finger drag gesture

Documentation:

* Reorganized some sections
* Added sections on new features

Bug fixes:

* Fixed critical bug in oblique cross section feature (regression introduced in 2.0.0)
* Removed dependency to `pytest-qt` for the test suite (due to Qt6 compatibility issues)

## Version 2.0.3 ##

Bug fixes:

* [Issue #9](https://github.com/PlotPyStack/PlotPy/issues/9) - MacOS: `error: a space is required between consecutive right angle brackets (use '> >')`

## Version 2.0.2 ##

Bug fixes:

* [Issue #3](https://github.com/PlotPyStack/PlotPy/issues/3) - `PlotWidget`: `ZeroDivisionError` on resize while ignoring constraints
* [Issue #4](https://github.com/PlotPyStack/PlotPy/issues/4) - Average cross section: `RuntimeWarning: Mean of empty slice.`
* [Issue #5](https://github.com/PlotPyStack/PlotPy/issues/5) - Contrast panel: levels histogram is sometimes not updated
* [Issue #6](https://github.com/PlotPyStack/PlotPy/issues/6) - 1D Histogram items are not properly drawn
* [Issue #7](https://github.com/PlotPyStack/PlotPy/issues/7) - Contrast panel: histogram may contains zeros periodically due to improper bin sizes
* [Issue #8](https://github.com/PlotPyStack/PlotPy/issues/8) - Contrast panel: switch back to default tool after selecting min/max

## Version 2.0.1 ##

Bug fixes:

* Fixed `plotpy.tools.AnnotatedEllipseTool`: `AttributeError` when finalizing the shape
* `plotpy.widgets.select_with_shape_tool`: added missing `toolbar` and `options` parameters
* `items.XRangeSelection` is now serializable, as expected

Documentation:

* `plotpy.plot.SyncPlotWindow`: added missing documentation
* Added more information on PlotPyStack
* New "Motivation" section explaining the reasons behind the creation of PlotPy

## Version 2.0.0 ##

This version is the first release of the 2.0 series, which is distributed under the
[BSD 3-Clause License](https://opensource.org/licenses/BSD-3-Clause).

PlotPy 2.0 is a major release that brings a lot of new features and bug fixes.

When initiated in 2016, PlotPy 1.0 was the result of the merge of two projects (as well
as some other changes, e.g. a redesign of the API):

* [guidata](https://pypi.org/project/guidata/), a Python library generating graphical
  user interfaces for easy dataset editing and display
* [guiqwt](https://pypi.org/project/guiqwt/), a Python library providing efficient 2D
  data-plotting features (curve/image visualization and related tools) for interactive
  computing and signal/image processing application development

With PlotPy 2.0, the [guidata](https://pypi.org/project/guidata/) code base has been
reextracted: PlotPy now relies on [guidata](https://pypi.org/project/guidata/) as a
dependency, like before the merge.

PlotPy 2.0 also integrates all the bug fixes (>30) and new features that were added to
[guiqwt](https://pypi.org/project/guiqwt/) since the merge (i.e. between 2016 and 2023).

Supported versions of Python and Qt bindings have been updated:

* Python: 3.8, 3.9, and 3.10 (3.11 should work too, but will be officially supported
  when dropping support for Python 3.8, to keep a 3-year support period)
* Qt bindings: PyQt5 (even if PyQt6 and PySide6 are not officially supported, efforts
  have been made and will continue to be made to support them)

PlotPy 2.0 is a major release because it also brings a lot of new features:

* `plot.PlotWidget`, `plot.PlotDialog`, and `plot.PlotWindow`: API overhaul
  (simple, more consistent, more flexible, more extensible - see documentation
  for details)
* `plot.SyncPlotWindow`: new class to show multiple plots in a single window,
  in a synchronized way (zoom, pan, etc.)
* `widgets.selectdialog.SelectDialog`: a dialog box to select items using a
  shape tool (segment, rectangle or custom)
* Image lookup table (LUT):
  * Initially, the LUT alpha channel was either constant (input parameter
  `alpha` was a float between 0 and 1) or linearly dependent on the image
  pixel values (when the `alpha_mask` parameter was enabled)
  * Now, the LUT may be either constant (same as before) or dependent on
  the image pixel values but not only linearly: the LUT alpha channel may
  follow a linear, a sigmoid or an hyperbolic tangent function (see the new
  `alpha_function` parameter). The old `alpha_mask` parameter was removed
* Image pixels are now centered on their coordinates:
  * This means that the pixel at row `i` and column `j` is centered on the point
  `(j, i)` (before, the top-left corner of the pixel at row `i` and column `j`
   was centered on the point `(j, i)`)
  * This convention is more consistent with the way images are displayed in other
    scientific image processing tools
  * This is one of the benefits of porting back [guiqwt](https://pypi.org/project/guiqwt/)
    changes since the merge (i.e. between 2016 and 2023)
* New SVG-based shapes:
  * `items.RectangleSVGShape`: rectangle shape based on SVG data or file
  * `items.SquareSVGShape`: square shape based on SVG data or file
  * `items.CircleSVGShape`: circle shape based on SVG data or file
* `builder.PlotBuilder`:
  * Renamed `PlotBuilder` (originally `guiqwt.builder.PlotItemBuilder`)
  * Builder instance is still available using `from plotpy.builder import make`
  * Plot widget creation is now supported:
    * `make.widget()` for `plot.PlotWidget`
    * `make.dialog()` for `plot.PlotDialog`
    * `make.window()` for `plot.PlotWindow`
  * Added support for more plot items:
    * `make.contours()` for generating a list of `items.ContourItem` objects
    * `make.annotated_point()` for `items.AnnotatedPoint`
    * `make.polygon()` for `items.PolygonShape`
    * `make.svg()` for `items.RectangleSVGShape`, `items.SquareSVGShape`,
      and `items.CircleSVGShape`
* Added JSON serialization support for all plot items (curve, image, etc.)

* Brand new documentation, based on Sphinx with links to other projects API, examples
  and tutorials (e.g. on development related topics).
* Black code formatting on all Python files
* New automated test suite:
  * Automatic execution: `--unattended` command line option (Qt loop is bypassed)
  * Test suite based on `pytest`, supporting `pytest-cov` for coverage testing,
    `pytest-xvfb` for headless testing, and `pytest-qt` for Qt testing
  * Added support for Coverage: test coverage improved up to 70%
* Added typing annotations on (almost) all Python files
* Distribution: switched to `pyproject.toml` (still relying on `setuptools` and
  `setup.py` for building Cython/C++ extensions)
* Added code quality configuration files:
  * `.pylintrc`: pylint configuration file
  * `.isort.cfg`: isort configuration file
  * `.coveragerc`: coverage configuration file
* Added Visual Studio Code configuration files:
  * `.vscode/settings.json`: Python interpreter, code formatting, etc.
  * `.vscode/tasks.json`: build, test, etc.
  * `.vscode/launch.json`: run current file, run tests, etc.

PlotPy 2.0 also brings a lot of bug fixes and improvements:

* Handled all Cython/C++ extensions compilation warnings
* Fixed all NumPy deprecation issues (e.g. `numpy.matrix`)
* Fixed (annotated) circle/ellipse item creation/test
* Fixed all documentation build warnings
* Fixed regressions introduced by PlotPy V1 on top of guiqwt:
  * Global references for the Debian package management
  * Major aspect ratio issues:
    * When resizing the plot widget (images were downsized indefinitely)
    * When auto-scaling the plot widget (images were not displayed entirely)
  * `TrImageItem` rotation algorithm
  * Oblique cross-section test
  * About dialog, version informations
* Ported all [guiqwt](https://pypi.org/project/guiqwt/) bug fixes since the merge
  (i.e. between 2016 and 2023):
  * Added support for Visual Studio 2015 and earlier
  * Speeding-up image alpha channel calculation
  * Optimized colormap icon caching
  * X-axis direction and auto-scale
  * Added load test (with a very large number of plot widgets)
  * Coordinates inversion in `EllipseShape`
  * ValueError with levels histogram
  * Various fixes regarding plot item creation, cross-section features,
    PyQt5 support, DICOM support, TIFF support, etc.
  * Etc.<|MERGE_RESOLUTION|>--- conflicted
+++ resolved
@@ -1,6 +1,5 @@
 # Changelog #
 
-<<<<<<< HEAD
 ## Version 2.5.0 ##
 
 In this release, test coverage is 79%.
@@ -20,7 +19,7 @@
     can be added by the host application if needed
   * See test script `tests.features.test_image_data_update` for an example of usage
     of the new option and tool
-=======
+
 ## Version 2.4.3 ##
 
 In this release, test coverage is 79%.
@@ -33,7 +32,6 @@
   * This is now fixed by introducing new constants for axis IDs in the
     `plotpy.constants` module, and using them everywhere in the code, thus avoiding
     to import the `plotpy.plot` module just to get the axis IDs
->>>>>>> 0449fff7
 
 ## Version 2.4.2 ##
 
