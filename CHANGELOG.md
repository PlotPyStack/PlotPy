--- conflicted
+++ resolved
@@ -1,29 +1,6 @@
 # Changelog #
 
 ## Version 2.5.0 ##
-<<<<<<< HEAD
-
-In this release, test coverage is 79%.
-
-💥 New features / Enhancements:
-
-* Added "Lock LUT range" option for image items:
-  * This new option is disabled by default, which matches the previous behavior:
-    when updating an image item data, the LUT range is automatically adjusted to
-    the new data range (if not passed as an argument to the `BaseImageItem.set_data`
-    method)
-  * When enabled, the LUT range is locked and the LUT range is not adjusted when
-    updating the image item data
-  * The option is available in image parameters dialog
-  * A new tool `LockLUTRangeTool` has been implemented to toggle the option from the
-    plot context menu: the tool is not registered by default in the plot widget, but
-    can be added by the host application if needed
-  * See test script `tests.features.test_image_data_update` for an example of usage
-    of the new option and tool
-
-## Version 2.4.3 ##
-=======
->>>>>>> 0d6ceab1
 
 In this release, test coverage is 79%.
 
@@ -50,6 +27,20 @@
     * `plotpy.widgets.rotatecrop.RotateCropDialog`
     * `plotpy.widgets.selectdialog.SelectDialog`
     * `plotpy.widgets.selectdialog.select_with_shape_tool`
+
+* Added "Lock LUT range" option for image items:
+  * This new option is disabled by default, which matches the previous behavior:
+    when updating an image item data, the LUT range is automatically adjusted to
+    the new data range (if not passed as an argument to the `BaseImageItem.set_data`
+    method)
+  * When enabled, the LUT range is locked and the LUT range is not adjusted when
+    updating the image item data
+  * The option is available in image parameters dialog
+  * A new tool `LockLUTRangeTool` has been implemented to toggle the option from the
+    plot context menu: the tool is not registered by default in the plot widget, but
+    can be added by the host application if needed
+  * See test script `tests.features.test_image_data_update` for an example of usage
+    of the new option and tool
 
 * Added missing `set_style` method to `XRangeSelection` class: this method is used
   to set the style of the range selection item from configuration options
